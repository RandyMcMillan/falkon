<?xml version="1.0" encoding="utf-8"?>
<!DOCTYPE TS>
<TS version="2.0" language="pt_BR">
<context>
    <name>AboutDialog</name>
    <message>
        <location filename="../src/lib/other/aboutdialog.cpp" line="64"/>
        <source>&lt;b&gt;WebKit version %1&lt;/b&gt;&lt;/p&gt;</source>
        <translation>&lt;b&gt;Versão WebKit: %1&lt;/b&gt;&lt;/p&gt;</translation>
    </message>
    <message>
        <location filename="../src/lib/other/aboutdialog.ui" line="14"/>
        <source>About QupZilla</source>
        <translation>Sobre QupZilla</translation>
    </message>
    <message>
        <location filename="../src/lib/other/aboutdialog.cpp" line="49"/>
        <location filename="../src/lib/other/aboutdialog.cpp" line="76"/>
        <source>&lt; About QupZilla</source>
        <translation>&lt; Sobre QupZilla</translation>
    </message>
    <message>
        <location filename="../src/lib/other/aboutdialog.cpp" line="89"/>
        <source>&lt;p&gt;&lt;b&gt;Translators:&lt;/b&gt;&lt;br/&gt;%1&lt;/p&gt;</source>
        <translation>&lt;p&gt;&lt;b&gt;Tradutores:&lt;/b&gt;&lt;br/&gt;%1&lt;/p&gt;</translation>
    </message>
    <message>
        <location filename="../src/lib/other/aboutdialog.cpp" line="46"/>
        <location filename="../src/lib/other/aboutdialog.cpp" line="56"/>
        <source>Authors and Contributors</source>
        <translation>Autores e Contribuidores</translation>
    </message>
    <message>
        <location filename="../src/lib/other/aboutdialog.ui" line="64"/>
        <source>Authors</source>
        <translation>Autores</translation>
    </message>
    <message>
        <location filename="../src/lib/other/aboutdialog.cpp" line="66"/>
        <source>&lt;small&gt;Build time: %1 &lt;/small&gt;&lt;/p&gt;</source>
        <translation>&lt;small&gt;Compilado em: %1 &lt;/small&gt;&lt;/p&gt;</translation>
    </message>
    <message>
        <location filename="../src/lib/other/aboutdialog.cpp" line="59"/>
        <source>&lt;p&gt;&lt;b&gt;Application version %1&lt;/b&gt;&lt;br/&gt;</source>
        <translation>&lt;p&gt;&lt;b&gt;Versão do aplicativo: %1&lt;/b&gt;&lt;br/&gt;</translation>
    </message>
    <message>
        <location filename="../src/lib/other/aboutdialog.cpp" line="80"/>
        <source>&lt;p&gt;&lt;b&gt;Contributors:&lt;/b&gt;&lt;br/&gt;%1&lt;/p&gt;</source>
        <translation>&lt;p&gt;&lt;b&gt;Contribuidores:&lt;/b&gt;&lt;br/&gt;%1&lt;/p&gt;</translation>
    </message>
    <message>
        <location filename="../src/lib/other/aboutdialog.cpp" line="79"/>
        <source>&lt;p&gt;&lt;b&gt;Main developer:&lt;/b&gt;&lt;br/&gt;%1 &amp;lt;%2&amp;gt;&lt;/p&gt;</source>
        <translation>&lt;p&gt;&lt;b&gt;Programador principal:&lt;/b&gt;&lt;br/&gt;%1 &amp;lt;%2&amp;gt;&lt;/p&gt;</translation>
    </message>
</context>
<context>
    <name>AcceptLanguage</name>
    <message>
        <location filename="../src/lib/preferences/acceptlanguage.ui" line="39"/>
        <source>Up</source>
        <translation>Para cima</translation>
    </message>
    <message>
        <location filename="../src/lib/preferences/acceptlanguage.ui" line="46"/>
        <source>Down</source>
        <translation>Para baixo</translation>
    </message>
    <message>
        <location filename="../src/lib/preferences/acceptlanguage.cpp" line="87"/>
        <location filename="../src/lib/preferences/acceptlanguage.cpp" line="148"/>
        <source>Personal [%1]</source>
        <translation>Personalizado [%1]</translation>
    </message>
    <message>
        <location filename="../src/lib/preferences/acceptlanguage.ui" line="25"/>
        <source>Add...</source>
        <translation>Adicionar...</translation>
    </message>
    <message>
        <location filename="../src/lib/preferences/acceptlanguage.ui" line="32"/>
        <source>Remove</source>
        <translation>Remover</translation>
    </message>
    <message>
        <location filename="../src/lib/preferences/acceptlanguage.ui" line="14"/>
        <source>Preferred Languages</source>
        <translation>Idiomas Preferencial</translation>
    </message>
</context>
<context>
    <name>AdBlockAddSubscriptionDialog</name>
    <message>
        <location filename="../src/lib/adblock/adblockaddsubscriptiondialog.ui" line="23"/>
        <source>Title:</source>
        <translation>Título: </translation>
    </message>
    <message>
        <location filename="../src/lib/adblock/adblockaddsubscriptiondialog.ui" line="33"/>
        <source>Address:</source>
        <translation>Endereço:</translation>
    </message>
    <message>
        <location filename="../src/lib/adblock/adblockaddsubscriptiondialog.ui" line="53"/>
        <source>Add new subscription to AdBlock:</source>
        <translation>Adicionar nova inscrição:</translation>
    </message>
    <message>
        <location filename="../src/lib/adblock/adblockaddsubscriptiondialog.ui" line="14"/>
        <source>Add Subscription</source>
        <translation>Adicionar Inscrição</translation>
    </message>
</context>
<context>
    <name>AdBlockCustomList</name>
    <message>
        <location filename="../src/lib/adblock/adblocksubscription.cpp" line="410"/>
        <source>Custom Rules</source>
        <translation>Filtros Personalizados</translation>
    </message>
</context>
<context>
    <name>AdBlockDialog</name>
    <message>
        <location filename="../src/lib/adblock/adblockdialog.ui" line="20"/>
        <source>Enable AdBlock</source>
        <translation>Ativar AdBlock</translation>
    </message>
    <message>
        <location filename="../src/lib/adblock/adblockdialog.ui" line="104"/>
        <source>AdBlock</source>
        <translation>AdBlock</translation>
    </message>
    <message>
        <location filename="../src/lib/adblock/adblockdialog.ui" line="32"/>
        <source>Search...</source>
        <translation>Procurar...</translation>
    </message>
    <message>
        <location filename="../src/lib/adblock/adblockdialog.cpp" line="43"/>
        <source>Add Rule</source>
        <translation>Adicionar Filtro</translation>
    </message>
    <message>
        <location filename="../src/lib/adblock/adblockdialog.ui" line="14"/>
        <source>AdBlock Configuration</source>
        <translation>Configuração AdBlock</translation>
    </message>
    <message>
        <location filename="../src/lib/adblock/adblockdialog.ui" line="68"/>
        <source>Options</source>
        <translation>Opções</translation>
    </message>
    <message>
        <location filename="../src/lib/adblock/adblockdialog.cpp" line="44"/>
        <source>Remove Rule</source>
        <translation>Remover Filtro</translation>
    </message>
    <message>
        <location filename="../src/lib/adblock/adblockdialog.cpp" line="46"/>
        <source>Add Subscription</source>
        <translation>Adicionar Inscrição</translation>
    </message>
    <message>
        <location filename="../src/lib/adblock/adblockdialog.cpp" line="47"/>
        <source>Remove Subscription</source>
        <translation>Remover Inscrição</translation>
    </message>
    <message>
        <location filename="../src/lib/adblock/adblockdialog.cpp" line="48"/>
        <source>Update Subscriptions</source>
        <translation>Atualizar Inscrições</translation>
    </message>
    <message>
        <location filename="../src/lib/adblock/adblockdialog.cpp" line="50"/>
        <source>Learn about writing rules...</source>
        <translation>Aprenda mais sobre como escrever filtros...</translation>
    </message>
</context>
<context>
    <name>AdBlockEasyList</name>
    <message>
        <location filename="../src/lib/adblock/adblocksubscription.cpp" line="379"/>
        <source>EasyList</source>
        <translation>EasyList</translation>
    </message>
</context>
<context>
    <name>AdBlockIcon</name>
    <message>
        <location filename="../src/lib/adblock/adblockicon.cpp" line="111"/>
        <source>Show AdBlock &amp;Settings</source>
        <translation>Configuraçõe&amp;s do AdBlock</translation>
    </message>
    <message>
        <location filename="../src/lib/adblock/adblockicon.cpp" line="65"/>
        <source>Blocked popup window</source>
        <translation>Bloquear janelas popup</translation>
    </message>
    <message>
        <location filename="../src/lib/adblock/adblockicon.cpp" line="42"/>
        <source>AdBlock lets you block unwanted content on web pages</source>
        <translation>O AdBlock bloqueia conteúdos indesejados</translation>
    </message>
    <message>
        <location filename="../src/lib/adblock/adblockicon.cpp" line="84"/>
        <source>AdBlock</source>
        <translation>AdBlock</translation>
    </message>
    <message>
        <location filename="../src/lib/adblock/adblockicon.cpp" line="119"/>
        <source>Disable on %1</source>
        <translation>Desabilitar em %1</translation>
    </message>
    <message>
        <location filename="../src/lib/adblock/adblockicon.cpp" line="125"/>
        <source>Disable only on this page</source>
        <translation>Desabilitar só nessa página</translation>
    </message>
    <message>
        <location filename="../src/lib/adblock/adblockicon.cpp" line="153"/>
        <source>Blocked URL (AdBlock Rule) - click to edit rule</source>
        <translation>URL bloqueado - clique para editar</translation>
    </message>
    <message>
        <location filename="../src/lib/adblock/adblockicon.cpp" line="140"/>
        <location filename="../src/lib/adblock/adblockicon.cpp" line="156"/>
        <source>%1 with (%2)</source>
        <translation>%1 com (%2)</translation>
    </message>
    <message>
        <location filename="../src/lib/adblock/adblockicon.cpp" line="135"/>
        <source>Blocked Popup Windows</source>
        <translation>Popups Bloqueados</translation>
    </message>
    <message>
        <location filename="../src/lib/adblock/adblockicon.cpp" line="150"/>
        <source>No content blocked</source>
        <translation>Nenhum conteúdo bloqueado</translation>
    </message>
    <message>
        <location filename="../src/lib/adblock/adblockicon.cpp" line="65"/>
        <source>AdBlock blocked unwanted popup window.</source>
        <translation>O AdBlock bloqueou algumas janelas popups.</translation>
    </message>
</context>
<context>
    <name>AdBlockManager</name>
    <message>
        <location filename="../src/lib/adblock/adblockschemehandler.cpp" line="58"/>
        <source>Do you want to add &lt;b&gt;%1&lt;/b&gt; subscription?</source>
        <translation>Você quer adicionar &lt;b&gt;%1&lt;/b&gt; inscrições?</translation>
    </message>
    <message>
        <location filename="../src/lib/adblock/adblockschemehandler.cpp" line="60"/>
        <source>AdBlock Subscription</source>
        <translation>Inscrições do AdBlock</translation>
    </message>
</context>
<context>
    <name>AdBlockTreeWidget</name>
    <message>
        <location filename="../src/lib/adblock/adblocktreewidget.cpp" line="78"/>
        <source>Add Rule</source>
        <translation>Adicionar Filtro</translation>
    </message>
    <message>
        <location filename="../src/lib/adblock/adblocktreewidget.cpp" line="80"/>
        <source>Remove Rule</source>
        <translation>Remover Filtro</translation>
    </message>
    <message>
        <location filename="../src/lib/adblock/adblocktreewidget.cpp" line="138"/>
        <source>Add Custom Rule</source>
        <translation>Adicionar filtro personalizado</translation>
    </message>
    <message>
        <location filename="../src/lib/adblock/adblocktreewidget.cpp" line="138"/>
        <source>Please write your rule here:</source>
        <translation>Escreva aqui o seu filtro:</translation>
    </message>
    <message>
        <location filename="../src/lib/adblock/adblocktreewidget.cpp" line="176"/>
        <source>%1 (recently updated)</source>
        <translation>%1 (atualizado recentemente)</translation>
    </message>
</context>
<context>
    <name>AddAcceptLanguage</name>
    <message>
        <location filename="../src/lib/preferences/addacceptlanguage.ui" line="14"/>
        <source>Add Language</source>
        <translation>Adicionar idioma</translation>
    </message>
    <message>
        <location filename="../src/lib/preferences/addacceptlanguage.ui" line="32"/>
        <source>Personal definition:</source>
        <translation>Personalizado:</translation>
    </message>
    <message>
        <location filename="../src/lib/preferences/addacceptlanguage.ui" line="20"/>
        <source>Choose preferred language for web sites</source>
        <translation>Escolha o idioma preferencial para as páginas web</translation>
    </message>
</context>
<context>
    <name>AutoFillManager</name>
    <message>
        <location filename="../src/lib/preferences/autofillmanager.ui" line="60"/>
        <source>Edit</source>
        <translation>Editar</translation>
    </message>
    <message>
        <location filename="../src/lib/preferences/autofillmanager.cpp" line="216"/>
        <source>Cannot read file!</source>
        <translation>Não foi possível ler o arquivo!</translation>
    </message>
    <message>
        <location filename="../src/lib/preferences/autofillmanager.cpp" line="223"/>
        <source>Error while importing!</source>
        <translation>Ocorreu um erro ao importar!</translation>
    </message>
    <message>
        <location filename="../src/lib/preferences/autofillmanager.cpp" line="154"/>
        <source>Edit password</source>
        <translation>Editar senha</translation>
    </message>
    <message>
        <location filename="../src/lib/preferences/autofillmanager.ui" line="104"/>
        <source>Import/Export</source>
        <translation>Importar/Exportar</translation>
    </message>
    <message>
        <location filename="../src/lib/preferences/autofillmanager.cpp" line="209"/>
        <location filename="../src/lib/preferences/autofillmanager.cpp" line="229"/>
        <source>Choose file...</source>
        <translation>Escolha o arquivo...</translation>
    </message>
    <message>
        <location filename="../src/lib/preferences/autofillmanager.cpp" line="136"/>
        <source>Are you sure to delete all passwords on your computer?</source>
        <translation>Você tem certeza que deseja apagar todas as senhas salvas em seu computador?</translation>
    </message>
    <message>
        <location filename="../src/lib/preferences/autofillmanager.cpp" line="117"/>
        <source>Hide Passwords</source>
        <translation>Ocultar senhas</translation>
    </message>
    <message>
        <location filename="../src/lib/preferences/autofillmanager.ui" line="67"/>
        <location filename="../src/lib/preferences/autofillmanager.ui" line="158"/>
        <source>Remove</source>
        <translation>Remover</translation>
    </message>
    <message>
        <location filename="../src/lib/preferences/autofillmanager.ui" line="40"/>
        <location filename="../src/lib/preferences/autofillmanager.ui" line="148"/>
        <source>Server</source>
        <translation>Servidor</translation>
    </message>
    <message>
        <location filename="../src/lib/preferences/autofillmanager.ui" line="131"/>
        <location filename="../src/lib/preferences/autofillmanager.cpp" line="56"/>
        <location filename="../src/lib/preferences/autofillmanager.cpp" line="94"/>
        <location filename="../src/lib/preferences/autofillmanager.cpp" line="102"/>
        <source>Show Passwords</source>
        <translation>Mostrar senhas</translation>
    </message>
    <message>
        <location filename="../src/lib/preferences/autofillmanager.ui" line="74"/>
        <location filename="../src/lib/preferences/autofillmanager.ui" line="165"/>
        <source>Remove All</source>
        <translation>Remover todas</translation>
    </message>
    <message>
        <location filename="../src/lib/preferences/autofillmanager.cpp" line="223"/>
        <source>Successfully imported</source>
        <translation>Importado com sucesso</translation>
    </message>
    <message>
        <location filename="../src/lib/preferences/autofillmanager.cpp" line="47"/>
        <source>Export Passwords to File...</source>
        <translation>Exportar senhas para arquivo...</translation>
    </message>
    <message>
        <location filename="../src/lib/preferences/autofillmanager.ui" line="50"/>
        <source>Password</source>
        <translation>Senha</translation>
    </message>
    <message>
        <location filename="../src/lib/preferences/autofillmanager.ui" line="45"/>
        <source>Username</source>
        <translation>Usuário</translation>
    </message>
    <message>
        <location filename="../src/lib/preferences/autofillmanager.cpp" line="46"/>
        <source>Import Passwords from File...</source>
        <translation>Importar senhas de arquivo...</translation>
    </message>
    <message>
        <location filename="../src/lib/preferences/autofillmanager.ui" line="27"/>
        <source>Passwords</source>
        <translation>Senhas</translation>
    </message>
    <message>
        <location filename="../src/lib/preferences/autofillmanager.ui" line="141"/>
        <source>Exceptions</source>
        <translation>Exceções</translation>
    </message>
    <message>
        <location filename="../src/lib/preferences/autofillmanager.cpp" line="243"/>
        <source>Successfully exported</source>
        <translation>Exportado com sucesso</translation>
    </message>
    <message>
        <location filename="../src/lib/preferences/autofillmanager.cpp" line="102"/>
        <source>Are you sure that you want to show all passwords?</source>
        <translation>Tem a certeza que deseja exibir todas as senhas?</translation>
    </message>
    <message>
        <location filename="../src/lib/preferences/autofillmanager.cpp" line="135"/>
        <source>Confirmation</source>
        <translation>Confirmação</translation>
    </message>
    <message>
        <location filename="../src/lib/preferences/autofillmanager.cpp" line="154"/>
        <source>Change password:</source>
        <translation>Alterar senha:</translation>
    </message>
    <message>
        <location filename="../src/lib/preferences/autofillmanager.cpp" line="236"/>
        <source>Cannot write to file!</source>
        <translation>Não foi possível escrever no arquivo!</translation>
    </message>
</context>
<context>
    <name>AutoFillNotification</name>
    <message>
        <location filename="../src/lib/autofill/autofillnotification.cpp" line="35"/>
        <source>Do you want QupZilla to remember the password for &lt;b&gt;%1&lt;/b&gt; on %2?</source>
        <translation>Pretende que o QupZilla memorize a senha de &lt;b&gt;%1&lt;/b&gt; em %2?</translation>
    </message>
</context>
<context>
    <name>AutoFillWidget</name>
    <message>
        <location filename="../src/lib/autofill/autofillnotification.ui" line="113"/>
        <source>Not Now</source>
        <translation>Agora Não</translation>
    </message>
    <message>
        <location filename="../src/lib/autofill/autofillnotification.ui" line="97"/>
        <source>Never For This Site</source>
        <translation>Nunca Para Esse Site</translation>
    </message>
    <message>
        <location filename="../src/lib/autofill/autofillnotification.ui" line="81"/>
        <source>Remember</source>
        <translation>Lembrar</translation>
    </message>
</context>
<context>
    <name>BookmarkIcon</name>
    <message>
        <location filename="../src/lib/bookmarks/bookmarkicon.cpp" line="94"/>
        <source>Edit this bookmark</source>
        <translation>Editar este favorito</translation>
    </message>
    <message>
        <location filename="../src/lib/bookmarks/bookmarkicon.cpp" line="38"/>
        <location filename="../src/lib/bookmarks/bookmarkicon.cpp" line="102"/>
        <source>Bookmark this Page</source>
        <translation>Adicionar essa página aos favoritos</translation>
    </message>
</context>
<context>
    <name>BookmarksImportDialog</name>
    <message>
        <location filename="../src/lib/bookmarksimport/bookmarksimportdialog.ui" line="317"/>
        <source>Url</source>
        <translation>URL</translation>
    </message>
    <message>
        <location filename="../src/lib/bookmarksimport/bookmarksimportdialog.ui" line="344"/>
        <source>Next</source>
        <translation>Próximo</translation>
    </message>
    <message>
        <location filename="../src/lib/bookmarksimport/bookmarksimportdialog.ui" line="312"/>
        <source>Title</source>
        <translation>Título</translation>
    </message>
    <message>
        <location filename="../src/lib/bookmarksimport/chromeimporter.cpp" line="30"/>
        <location filename="../src/lib/bookmarksimport/firefoximporter.cpp" line="27"/>
        <location filename="../src/lib/bookmarksimport/htmlimporter.cpp" line="26"/>
        <location filename="../src/lib/bookmarksimport/operaimporter.cpp" line="24"/>
        <source>No Error</source>
        <translation>Sem erros</translation>
    </message>
    <message>
        <location filename="../src/lib/bookmarksimport/bookmarksimportdialog.ui" line="86"/>
        <source>Choose browser from which you want to import bookmarks:</source>
        <translation>Escolha o navegador do que você deseja importar os favoritos:</translation>
    </message>
    <message>
        <location filename="../src/lib/bookmarksimport/bookmarksimportdialog.cpp" line="287"/>
        <location filename="../src/lib/bookmarksimport/bookmarksimportdialog.cpp" line="302"/>
        <location filename="../src/lib/bookmarksimport/bookmarksimportdialog.cpp" line="318"/>
        <location filename="../src/lib/bookmarksimport/bookmarksimportdialog.cpp" line="333"/>
        <source>Please choose this file to begin importing bookmarks.</source>
        <translation>Escolha o arquivo, para começar a importação dos favoritos.</translation>
    </message>
    <message>
        <location filename="../src/lib/bookmarksimport/bookmarksimportdialog.cpp" line="252"/>
        <source>Choose file...</source>
        <translation>Escolha arquivo...</translation>
    </message>
    <message>
        <location filename="../src/lib/bookmarksimport/bookmarksimportdialog.ui" line="20"/>
        <source>Import Bookmarks</source>
        <translation>Importar favoritos</translation>
    </message>
    <message>
        <location filename="../src/lib/bookmarksimport/bookmarksimportdialog.ui" line="351"/>
        <source>Cancel</source>
        <translation>Cancelar</translation>
    </message>
    <message>
        <location filename="../src/lib/bookmarksimport/bookmarksimportdialog.cpp" line="192"/>
        <location filename="../src/lib/bookmarksimport/bookmarksimportdialog.cpp" line="205"/>
        <location filename="../src/lib/bookmarksimport/bookmarksimportdialog.cpp" line="218"/>
        <location filename="../src/lib/bookmarksimport/bookmarksimportdialog.cpp" line="231"/>
        <source>Error!</source>
        <translation>Erro!</translation>
    </message>
    <message>
        <location filename="../src/lib/bookmarksimport/bookmarksimportdialog.cpp" line="97"/>
        <source>Finish</source>
        <translation>Terminar</translation>
    </message>
    <message>
        <location filename="../src/lib/bookmarksimport/bookmarksimportdialog.ui" line="224"/>
        <source>Fetching icons, please wait...</source>
        <translation>Carregando icons, por favor, aguarde...</translation>
    </message>
    <message>
        <location filename="../src/lib/bookmarksimport/bookmarksimportdialog.ui" line="74"/>
        <source>From File</source>
        <translation>De Arquivo</translation>
    </message>
    <message>
        <location filename="../src/lib/bookmarksimport/bookmarksimportdialog.cpp" line="244"/>
        <source>Choose directory...</source>
        <translation>Escolha o diretório...</translation>
    </message>
    <message>
        <location filename="../src/lib/bookmarksimport/bookmarksimportdialog.ui" line="26"/>
        <source>&lt;b&gt;Import Bookmarks&lt;/b&gt;</source>
        <translation>&lt;b&gt;Importar Favoritos&lt;/b&gt;</translation>
    </message>
    <message>
        <location filename="../src/lib/bookmarksimport/bookmarksimportdialog.ui" line="135"/>
        <source>Choose...</source>
        <translation>Escolha...</translation>
    </message>
    <message>
        <location filename="../src/lib/bookmarksimport/firefoximporter.cpp" line="50"/>
        <source>Unable to open database. Is Firefox running?</source>
        <translation>Não foi possível abrir o banco de dados. O Firefox está aberto?</translation>
    </message>
    <message>
        <location filename="../src/lib/bookmarksimport/bookmarksimportdialog.cpp" line="63"/>
        <source>&lt;b&gt;Importing from %1&lt;/b&gt;</source>
        <translation>&lt;b&gt;A importar de %1&lt;/b&gt;</translation>
    </message>
    <message>
        <location filename="../src/lib/bookmarksimport/bookmarksimportdialog.cpp" line="300"/>
        <source>Google Chrome stores its bookmarks in &lt;b&gt;Bookmarks&lt;/b&gt; text file. This file is usually located in </source>
        <translation>O Google Chrome salva os favoritos no arquivo &lt;b&gt;Bookmarks&lt;/b&gt;, que geralmente fica em </translation>
    </message>
    <message>
        <location filename="../src/lib/bookmarksimport/firefoximporter.cpp" line="42"/>
        <source>File does not exist.</source>
        <translation>O arquivo não existe.</translation>
    </message>
    <message>
        <location filename="../src/lib/bookmarksimport/bookmarksimportdialog.cpp" line="331"/>
        <source>You can import bookmarks from any browser that supports HTML exporting. This file has usually these suffixes</source>
        <translation>Pode importar os favoritos de qualquer navegador com suporte a exportação em HTML. Esses arquivos geralmente terminam com</translation>
    </message>
    <message>
        <location filename="../src/lib/bookmarksimport/bookmarksimportdialog.cpp" line="316"/>
        <source>Opera stores its bookmarks in &lt;b&gt;bookmarks.adr&lt;/b&gt; text file. This file is usually located in </source>
        <translation>O Opera salva os favoritos no arquivo &lt;b&gt;bookmarks.adr&lt;/b&gt;, que geralmente fica em</translation>
    </message>
    <message>
        <location filename="../src/lib/bookmarksimport/bookmarksimportdialog.cpp" line="340"/>
        <source>Internet Explorer stores its bookmarks in &lt;b&gt;Favorites&lt;/b&gt; folder. This folder is usually located in </source>
        <translation>O Internet Explorer salva os favoritos na pasta &lt;b&gt;Favoritos&lt;/b&gt;, que geralmente fica em</translation>
    </message>
    <message>
        <location filename="../src/lib/bookmarksimport/bookmarksimportdialog.cpp" line="285"/>
        <source>Mozilla Firefox stores its bookmarks in &lt;b&gt;places.sqlite&lt;/b&gt; SQLite database. This file is usually located in </source>
        <translation>O Mozilla Firefox salva os favoritos em um banco de dados SQLite em &lt;b&gt;places.sqlite&lt;/b&gt;, que geralmente fica em</translation>
    </message>
    <message>
        <location filename="../src/lib/bookmarksimport/chromeimporter.cpp" line="90"/>
        <source>Cannot evaluate JSON code.</source>
        <translation>Incapaz de validar o código JSON.</translation>
    </message>
    <message>
        <location filename="../src/lib/bookmarksimport/chromeimporter.cpp" line="45"/>
        <location filename="../src/lib/bookmarksimport/htmlimporter.cpp" line="41"/>
        <location filename="../src/lib/bookmarksimport/operaimporter.cpp" line="39"/>
        <source>Unable to open file.</source>
        <translation>Não foi possível abrir o arquivo.</translation>
    </message>
    <message>
        <location filename="../src/lib/bookmarksimport/bookmarksimportdialog.cpp" line="342"/>
        <source>Please choose this folder to begin importing bookmarks.</source>
        <translation>Por favor, escolha essa pasta para começar à importar os marcadores.</translation>
    </message>
    <message>
        <location filename="../src/lib/bookmarksimport/bookmarksimportdialog.cpp" line="156"/>
        <location filename="../src/lib/bookmarksimport/bookmarksimportdialog.cpp" line="166"/>
        <source>Please press Finish to complete importing process.</source>
        <translation>Aperte o botão Terminar para concluir o processo.</translation>
    </message>
    <message>
        <location filename="../src/lib/bookmarksimport/bookmarksimportdialog.ui" line="93"/>
        <source>&lt;b&gt;Note:&lt;/b&gt; Currently, only import from Html File can import also bookmark folders.</source>
        <translation>&lt;b&gt;Observação:&lt;/b&gt; Atualmente, estamos importanto favoritos e pastas somente de arquivos HTML.</translation>
    </message>
</context>
<context>
    <name>BookmarksManager</name>
    <message>
        <location filename="../src/lib/bookmarks/bookmarksmanager.ui" line="35"/>
        <source>Url</source>
        <translation>URL</translation>
    </message>
    <message>
        <location filename="../src/lib/bookmarks/bookmarksmanager.ui" line="30"/>
        <source>Title</source>
        <translation>Título</translation>
    </message>
    <message>
        <location filename="../src/lib/bookmarks/bookmarksmanager.cpp" line="611"/>
        <source>Choose name and location of this bookmark.</source>
        <translation>Escolha o nome e a localização desse favorito.</translation>
    </message>
    <message>
        <location filename="../src/lib/bookmarks/bookmarksmanager.cpp" line="658"/>
        <source>Bookmark All Tabs</source>
        <translation>AdicionarTodas As Guias Aos Favoritos</translation>
    </message>
    <message>
        <location filename="../src/lib/bookmarks/bookmarksmanager.cpp" line="615"/>
        <source>Add New Bookmark</source>
        <translation>Adicionar Novo Favorito</translation>
    </message>
    <message>
        <location filename="../src/lib/bookmarks/bookmarksmanager.cpp" line="597"/>
        <source>&lt;b&gt;Warning: &lt;/b&gt;You already have bookmarked this page!</source>
        <translation>&lt;b&gt;Aviso: &lt;/b&gt;Você já tem essa página em seus favoritos!</translation>
    </message>
    <message>
        <location filename="../src/lib/bookmarks/bookmarksmanager.cpp" line="111"/>
        <source>Choose name for new subfolder in bookmarks toolbar: </source>
        <translation>Escolha o nome para a nova subpasta: </translation>
    </message>
    <message>
        <location filename="../src/lib/bookmarks/bookmarksmanager.cpp" line="293"/>
        <source>Remove bookmark</source>
        <translation>Remover favorito</translation>
    </message>
    <message>
        <location filename="../src/lib/bookmarks/bookmarksmanager.cpp" line="292"/>
        <source>Rename bookmark</source>
        <translation>Renomear favorito</translation>
    </message>
    <message>
        <location filename="../src/lib/bookmarks/bookmarksmanager.cpp" line="101"/>
        <source>Choose name for new bookmark folder: </source>
        <translation>Escolha o nome para a nova pasta: </translation>
    </message>
    <message>
        <location filename="../src/lib/bookmarks/bookmarksmanager.cpp" line="657"/>
        <source>Choose folder for bookmarks:</source>
        <translation>Escolha a pasta dos favoritos:</translation>
    </message>
    <message>
        <location filename="../src/lib/bookmarks/bookmarksmanager.ui" line="79"/>
        <source>Import Bookmarks</source>
        <translation>Importar Favoritos</translation>
    </message>
    <message>
        <location filename="../src/lib/bookmarks/bookmarksmanager.ui" line="43"/>
        <source>Add Folder</source>
        <translation>Adicionar pasta</translation>
    </message>
    <message>
        <location filename="../src/lib/bookmarks/bookmarksmanager.cpp" line="275"/>
        <source>Open link in &amp;new tab</source>
        <translation>Abrir ligação em uma &amp;novo guia</translation>
    </message>
    <message>
        <location filename="../src/lib/bookmarks/bookmarksmanager.ui" line="14"/>
        <source>Bookmarks</source>
        <translation>Favoritos</translation>
    </message>
    <message>
        <location filename="../src/lib/bookmarks/bookmarksmanager.cpp" line="136"/>
        <source>Choose name for folder: </source>
        <translation>Escolha o nome da pasta: </translation>
    </message>
    <message>
        <location filename="../src/lib/bookmarks/bookmarksmanager.cpp" line="274"/>
        <source>Open link in current &amp;tab</source>
        <translation>Abrir link na guia a&amp;tual</translation>
    </message>
    <message>
        <location filename="../src/lib/bookmarks/bookmarksmanager.cpp" line="279"/>
        <source>Move bookmark to &amp;folder</source>
        <translation>&amp;Mover favorito para a pasta</translation>
    </message>
    <message>
        <location filename="../src/lib/bookmarks/bookmarksmanager.cpp" line="136"/>
        <source>Rename Folder</source>
        <translation>Renomear pasta</translation>
    </message>
    <message>
        <location filename="../src/lib/bookmarks/bookmarksmanager.cpp" line="111"/>
        <source>Add new subfolder</source>
        <translation>Adicionar subpasta</translation>
    </message>
    <message>
        <location filename="../src/lib/bookmarks/bookmarksmanager.cpp" line="101"/>
        <source>Add new folder</source>
        <translation>Adicionar nova pasta</translation>
    </message>
    <message>
        <location filename="../src/lib/bookmarks/bookmarksmanager.ui" line="66"/>
        <source>Optimize Database</source>
        <translation>Otimizar banco de dados</translation>
    </message>
    <message>
        <location filename="../src/lib/bookmarks/bookmarksmanager.cpp" line="259"/>
        <source>Remove folder</source>
        <translation>Remover pasta</translation>
    </message>
    <message>
        <location filename="../src/lib/bookmarks/bookmarksmanager.cpp" line="258"/>
        <source>Rename folder</source>
        <translation>Renomear pasta</translation>
    </message>
    <message>
        <location filename="../src/lib/bookmarks/bookmarksmanager.cpp" line="253"/>
        <source>Add Subfolder</source>
        <translation>Adicionar subpasta</translation>
    </message>
    <message>
        <location filename="../src/lib/bookmarks/bookmarksmanager.cpp" line="291"/>
        <source>Change icon</source>
        <translation>Mudar ícone</translation>
    </message>
</context>
<context>
    <name>BookmarksModel</name>
    <message>
        <location filename="../src/lib/bookmarks/bookmarksmodel.cpp" line="516"/>
        <location filename="../src/lib/bookmarks/bookmarksmodel.cpp" line="533"/>
        <source>Unsorted Bookmarks</source>
        <translation>Favoritos Desorganizados</translation>
    </message>
    <message>
        <location filename="../src/lib/bookmarks/bookmarksmodel.cpp" line="510"/>
        <location filename="../src/lib/bookmarks/bookmarksmodel.cpp" line="527"/>
        <source>Bookmarks In Menu</source>
        <translation>Favoritos no Menu</translation>
    </message>
    <message>
        <location filename="../src/lib/bookmarks/bookmarksmodel.cpp" line="513"/>
        <location filename="../src/lib/bookmarks/bookmarksmodel.cpp" line="530"/>
        <source>Bookmarks In ToolBar</source>
        <translation>Favoritos na Barra de Ferramentas</translation>
    </message>
</context>
<context>
    <name>BookmarksSideBar</name>
    <message>
        <location filename="../src/lib/sidebar/bookmarkssidebar.cpp" line="118"/>
        <source>Copy address</source>
        <translation>Copiar endereço</translation>
    </message>
    <message>
        <location filename="../src/lib/sidebar/bookmarkssidebar.cpp" line="117"/>
        <source>Open link in &amp;new tab</source>
        <translation>Abrir link em uma &amp;nova guia</translation>
    </message>
    <message>
        <location filename="../src/lib/sidebar/bookmarkssidebar.ui" line="32"/>
        <source>Search...</source>
        <translation>Procurar...</translation>
    </message>
    <message>
        <location filename="../src/lib/sidebar/bookmarkssidebar.cpp" line="116"/>
        <source>Open link in current &amp;tab</source>
        <translation>Abrir link na guia a&amp;tual</translation>
    </message>
    <message>
        <location filename="../src/lib/sidebar/bookmarkssidebar.cpp" line="120"/>
        <source>&amp;Delete</source>
        <translation>E&amp;liminar</translation>
    </message>
</context>
<context>
    <name>BookmarksToolbar</name>
    <message>
        <location filename="../src/lib/bookmarks/bookmarkstoolbar.cpp" line="576"/>
        <location filename="../src/lib/bookmarks/bookmarkstoolbar.cpp" line="642"/>
        <source>Empty</source>
        <translation>Vazio</translation>
    </message>
    <message>
        <location filename="../src/lib/bookmarks/bookmarkstoolbar.cpp" line="224"/>
        <source>Url: </source>
        <translation>URL: </translation>
    </message>
    <message>
        <location filename="../src/lib/bookmarks/bookmarkstoolbar.cpp" line="90"/>
        <source>&amp;Hide Toolbar</source>
        <translation>O&amp;cultar barra de ferramentas</translation>
    </message>
    <message>
        <location filename="../src/lib/bookmarks/bookmarkstoolbar.cpp" line="114"/>
        <source>Remove bookmark</source>
        <translation>Remover favorito</translation>
    </message>
    <message>
        <location filename="../src/lib/bookmarks/bookmarkstoolbar.cpp" line="221"/>
        <source>Edit bookmark: </source>
        <translation>Editar favorito: </translation>
    </message>
    <message>
        <location filename="../src/lib/bookmarks/bookmarkstoolbar.cpp" line="110"/>
        <source>Move right</source>
        <translation>Mover para a direita</translation>
    </message>
    <message>
        <location filename="../src/lib/bookmarks/bookmarkstoolbar.cpp" line="75"/>
        <source>&amp;Bookmark Current Page</source>
        <translation>A&amp;dicionar página atual aos favoritos</translation>
    </message>
    <message>
        <location filename="../src/lib/bookmarks/bookmarkstoolbar.cpp" line="539"/>
        <source>Sites you visited the most</source>
        <translation>As páginas mais visitadas</translation>
    </message>
    <message>
        <location filename="../src/lib/bookmarks/bookmarkstoolbar.cpp" line="538"/>
        <source>Most visited</source>
        <translation>Mais visitados</translation>
    </message>
    <message>
        <location filename="../src/lib/bookmarks/bookmarkstoolbar.cpp" line="77"/>
        <source>&amp;Organize Bookmarks</source>
        <translation>&amp;Organizar favoritos</translation>
    </message>
    <message>
        <location filename="../src/lib/bookmarks/bookmarkstoolbar.cpp" line="223"/>
        <source>Title: </source>
        <translation>Título: </translation>
    </message>
    <message>
        <location filename="../src/lib/bookmarks/bookmarkstoolbar.cpp" line="111"/>
        <source>Move left</source>
        <translation>Mover para a esquerda</translation>
    </message>
    <message>
        <location filename="../src/lib/bookmarks/bookmarkstoolbar.cpp" line="79"/>
        <source>Show Most &amp;Visited</source>
        <translation>Mostrar mais &amp;visitados</translation>
    </message>
    <message>
        <location filename="../src/lib/bookmarks/bookmarkstoolbar.cpp" line="76"/>
        <source>Bookmark &amp;All Tabs</source>
        <translation>Adi&amp;cionar todas as guias aos favoritos</translation>
    </message>
    <message>
        <location filename="../src/lib/bookmarks/bookmarkstoolbar.cpp" line="232"/>
        <source>Edit Bookmark</source>
        <translation>Editar Favorito</translation>
    </message>
    <message>
        <location filename="../src/lib/bookmarks/bookmarkstoolbar.cpp" line="112"/>
        <source>Edit bookmark</source>
        <translation>Editar favorito</translation>
    </message>
    <message>
        <location filename="../src/lib/bookmarks/bookmarkstoolbar.cpp" line="84"/>
        <source>Show Only Icons</source>
        <translation>Mostras Somente Icons</translation>
    </message>
</context>
<context>
    <name>BookmarksWidget</name>
    <message>
        <location filename="../src/lib/bookmarks/bookmarkswidget.ui" line="105"/>
        <source>Save</source>
        <translation>Salvar</translation>
    </message>
    <message>
        <location filename="../src/lib/bookmarks/bookmarkswidget.ui" line="150"/>
        <location filename="../src/lib/bookmarks/bookmarkswidget.cpp" line="51"/>
        <location filename="../src/lib/bookmarks/bookmarkswidget.cpp" line="119"/>
        <source>Add to Speed Dial</source>
        <translation>Adicionar ao acesso rápido</translation>
    </message>
    <message>
        <location filename="../src/lib/bookmarks/bookmarkswidget.ui" line="118"/>
        <source>Close</source>
        <translation>Fechar</translation>
    </message>
    <message>
        <location filename="../src/lib/bookmarks/bookmarkswidget.ui" line="55"/>
        <source>Name:</source>
        <translation>Nome:</translation>
    </message>
    <message>
        <location filename="../src/lib/bookmarks/bookmarkswidget.cpp" line="51"/>
        <location filename="../src/lib/bookmarks/bookmarkswidget.cpp" line="114"/>
        <source>Remove from Speed Dial</source>
        <translation>Remover do acesso rápido</translation>
    </message>
    <message>
        <location filename="../src/lib/bookmarks/bookmarkswidget.ui" line="48"/>
        <source>Folder:</source>
        <translation>Pasta:</translation>
    </message>
    <message>
        <location filename="../src/lib/bookmarks/bookmarkswidget.cpp" line="47"/>
        <source>Edit Bookmark</source>
        <translation>Editar Favorito</translation>
    </message>
    <message>
        <location filename="../src/lib/bookmarks/bookmarkswidget.ui" line="79"/>
        <source>Remove</source>
        <translation>Remover</translation>
    </message>
    <message>
        <location filename="../src/lib/bookmarks/bookmarkswidget.ui" line="143"/>
        <source>Add to Bookmarks</source>
        <translation>Adicionar aos Favoritos</translation>
    </message>
</context>
<context>
    <name>BrowsingLibrary</name>
    <message>
        <location filename="../src/lib/other/browsinglibrary.cpp" line="54"/>
        <source>RSS</source>
        <translation>RSS</translation>
    </message>
    <message>
        <location filename="../src/lib/other/browsinglibrary.ui" line="14"/>
        <source>Library</source>
        <translation>Biblioteca</translation>
    </message>
    <message>
        <location filename="../src/lib/other/browsinglibrary.cpp" line="53"/>
        <source>Bookmarks</source>
        <translation>Favoritos</translation>
    </message>
    <message>
        <location filename="../src/lib/other/browsinglibrary.cpp" line="148"/>
        <source>Database Optimized</source>
        <translation>Banco de Dados Otimizado</translation>
    </message>
    <message>
        <location filename="../src/lib/other/browsinglibrary.ui" line="79"/>
        <source>Search...</source>
        <translation>Procurar...</translation>
    </message>
    <message>
        <location filename="../src/lib/other/browsinglibrary.cpp" line="148"/>
        <source>Database successfully optimized.&lt;br/&gt;&lt;br/&gt;&lt;b&gt;Database Size Before: &lt;/b&gt;%1&lt;br/&gt;&lt;b&gt;Database Size After: &lt;/b&gt;%2</source>
        <translation>o banco de dados foi otimizado com sucesso.&lt;br/&gt;&lt;br/&gt;&lt;b&gt;Tamanho antes da otimização: &lt;/b&gt;%1&lt;br/&gt;&lt;b&gt;Tamanho após a otimização: &lt;/b&gt;%2</translation>
    </message>
    <message>
        <location filename="../src/lib/other/browsinglibrary.cpp" line="52"/>
        <source>History</source>
        <translation>Histórico</translation>
    </message>
</context>
<context>
    <name>CertificateInfoWidget</name>
    <message>
        <location filename="../src/lib/tools/certificateinfowidget.ui" line="24"/>
        <location filename="../src/lib/tools/certificateinfowidget.ui" line="99"/>
        <source>Common Name (CN):</source>
        <translation>Nome comum (NC):</translation>
    </message>
    <message>
        <location filename="../src/lib/tools/certificateinfowidget.ui" line="41"/>
        <location filename="../src/lib/tools/certificateinfowidget.ui" line="116"/>
        <source>Organization (O):</source>
        <translation>Organização (O):</translation>
    </message>
    <message>
        <location filename="../src/lib/tools/certificateinfowidget.ui" line="150"/>
        <source>&lt;b&gt;Validity&lt;/b&gt;</source>
        <translation>&lt;b&gt;Validade&lt;/b&gt;</translation>
    </message>
    <message>
        <location filename="../src/lib/tools/certificateinfowidget.ui" line="92"/>
        <source>&lt;b&gt;Issued By&lt;/b&gt;</source>
        <translation>&lt;b&gt;Emitido por&lt;/b&gt;</translation>
    </message>
    <message>
        <location filename="../src/lib/tools/certificateinfowidget.ui" line="17"/>
        <source>&lt;b&gt;Issued To&lt;/b&gt;</source>
        <translation>&lt;b&gt;Emitido para&lt;/b&gt;</translation>
    </message>
    <message>
        <location filename="../src/lib/tools/certificateinfowidget.ui" line="58"/>
        <location filename="../src/lib/tools/certificateinfowidget.ui" line="133"/>
        <source>Organizational Unit (OU):</source>
        <translation>Unidade organizacional (UO):</translation>
    </message>
    <message>
        <location filename="../src/lib/tools/certificateinfowidget.ui" line="174"/>
        <source>Expires On:</source>
        <translation>Expira em:</translation>
    </message>
    <message>
        <location filename="../src/lib/tools/certificateinfowidget.ui" line="75"/>
        <source>Serial Number:</source>
        <translation>Número de série:</translation>
    </message>
    <message>
        <location filename="../src/lib/tools/certificateinfowidget.ui" line="157"/>
        <source>Issued On:</source>
        <translation>Emitido em:</translation>
    </message>
</context>
<context>
    <name>ClearPrivateData</name>
    <message>
        <location filename="../src/lib/other/clearprivatedata.ui" line="119"/>
        <source>All</source>
        <translation>Todos</translation>
    </message>
    <message>
        <location filename="../src/lib/other/clearprivatedata.ui" line="109"/>
        <source>Week</source>
        <translation>Semana</translation>
    </message>
    <message>
        <location filename="../src/lib/other/clearprivatedata.ui" line="114"/>
        <source>Month</source>
        <translation>Mês</translation>
    </message>
    <message>
        <location filename="../src/lib/other/clearprivatedata.ui" line="57"/>
        <source>Clear cookies from Adobe Flash Player</source>
        <translation>Limpar cookies do Adobe Flash Player</translation>
    </message>
    <message>
        <location filename="../src/lib/other/clearprivatedata.ui" line="37"/>
        <source>Clear cache</source>
        <translation>Limpar cache</translation>
    </message>
    <message>
        <location filename="../src/lib/other/clearprivatedata.ui" line="47"/>
        <source>Clear icons</source>
        <translation>Limpar icons</translation>
    </message>
    <message>
        <location filename="../src/lib/other/clearprivatedata.ui" line="160"/>
        <source>Clear cookies</source>
        <translation>Limpar cookies</translation>
    </message>
    <message>
        <location filename="../src/lib/other/clearprivatedata.ui" line="27"/>
        <source>Clear history</source>
        <translation>Limpar histórico</translation>
    </message>
    <message>
        <location filename="../src/lib/other/clearprivatedata.ui" line="77"/>
        <source>&lt;b&gt;Clear Recent History&lt;/b&gt;</source>
        <translation>&lt;b&gt;Limpar histórico recente&lt;/b&gt;</translation>
    </message>
    <message>
        <location filename="../src/lib/other/clearprivatedata.ui" line="14"/>
        <source>Clear Recent History</source>
        <translation>Limpar histórico recente</translation>
    </message>
    <message>
        <location filename="../src/lib/other/clearprivatedata.ui" line="20"/>
        <source>Choose what you want to delete:</source>
        <translation>Escolha o que você deseja apagar:</translation>
    </message>
    <message>
        <location filename="../src/lib/other/clearprivatedata.ui" line="104"/>
        <source>Earlier Today</source>
        <translation>Hoje</translation>
    </message>
    <message>
        <location filename="../src/lib/other/clearprivatedata.ui" line="140"/>
        <source>Clear web databases</source>
        <translation>Limpar Banco de Dados da Web</translation>
    </message>
    <message>
        <location filename="../src/lib/other/clearprivatedata.ui" line="150"/>
        <source>Clear local storage</source>
        <translation>Limpar arquivos temporários</translation>
    </message>
</context>
<context>
    <name>ClickToFlash</name>
    <message>
        <location filename="../src/lib/plugins/clicktoflash.cpp" line="124"/>
        <source>Add %1 to whitelist</source>
        <translation>Adicionar %1 à whitelist</translation>
    </message>
    <message>
        <location filename="../src/lib/plugins/clicktoflash.cpp" line="294"/>
        <source>Flash Object</source>
        <translation>Objeto Flash</translation>
    </message>
    <message>
        <location filename="../src/lib/plugins/clicktoflash.cpp" line="311"/>
        <source>No more information available.</source>
        <translation>Não existem mais informações.</translation>
    </message>
    <message>
        <location filename="../src/lib/plugins/clicktoflash.cpp" line="297"/>
        <source>&lt;b&gt;Value&lt;/b&gt;</source>
        <translation>&lt;b&gt;Valor&lt;/b&gt;</translation>
    </message>
    <message>
        <location filename="../src/lib/plugins/clicktoflash.cpp" line="120"/>
        <source>Object blocked by ClickToFlash</source>
        <translation>Objeto bloqueado pelo ClickToFlash</translation>
    </message>
    <message>
        <location filename="../src/lib/plugins/clicktoflash.cpp" line="121"/>
        <source>Show more information about object</source>
        <translation>Mostrar mais informações sobre o objeto</translation>
    </message>
    <message>
        <location filename="../src/lib/plugins/clicktoflash.cpp" line="297"/>
        <source>&lt;b&gt;Attribute Name&lt;/b&gt;</source>
        <translation>&lt;b&gt;Nome do atributo&lt;/b&gt;</translation>
    </message>
    <message>
        <location filename="../src/lib/plugins/clicktoflash.cpp" line="123"/>
        <source>Delete object</source>
        <translation>Apagar objeto</translation>
    </message>
</context>
<context>
    <name>CookieManager</name>
    <message>
        <location filename="../src/lib/cookies/cookiemanager.ui" line="97"/>
        <source>Name:</source>
        <translation>Nome:</translation>
    </message>
    <message>
        <location filename="../src/lib/cookies/cookiemanager.ui" line="121"/>
        <source>Path:</source>
        <translation>Caminho:</translation>
    </message>
    <message>
        <location filename="../src/lib/cookies/cookiemanager.ui" line="142"/>
        <location filename="../src/lib/cookies/cookiemanager.ui" line="152"/>
        <location filename="../src/lib/cookies/cookiemanager.ui" line="162"/>
        <location filename="../src/lib/cookies/cookiemanager.ui" line="172"/>
        <location filename="../src/lib/cookies/cookiemanager.ui" line="182"/>
        <location filename="../src/lib/cookies/cookiemanager.ui" line="192"/>
        <location filename="../src/lib/cookies/cookiemanager.cpp" line="119"/>
        <location filename="../src/lib/cookies/cookiemanager.cpp" line="120"/>
        <location filename="../src/lib/cookies/cookiemanager.cpp" line="121"/>
        <location filename="../src/lib/cookies/cookiemanager.cpp" line="122"/>
        <location filename="../src/lib/cookies/cookiemanager.cpp" line="123"/>
        <location filename="../src/lib/cookies/cookiemanager.cpp" line="124"/>
        <source>&lt;cookie not selected&gt;</source>
        <translation>&lt;cookie não selecionado&gt;</translation>
    </message>
    <message>
        <location filename="../src/lib/cookies/cookiemanager.ui" line="33"/>
        <source>Find: </source>
        <translation>Localizar: </translation>
    </message>
    <message>
        <location filename="../src/lib/cookies/cookiemanager.cpp" line="54"/>
        <source>Search</source>
        <translation>Procurar</translation>
    </message>
    <message>
        <location filename="../src/lib/cookies/cookiemanager.ui" line="54"/>
        <source>Server</source>
        <translation>Servidor</translation>
    </message>
    <message>
        <location filename="../src/lib/cookies/cookiemanager.cpp" line="136"/>
        <source>All connections</source>
        <translation>Todas as ligações</translation>
    </message>
    <message>
        <location filename="../src/lib/cookies/cookiemanager.ui" line="107"/>
        <source>Value:</source>
        <translation>Valor:</translation>
    </message>
    <message>
        <location filename="../src/lib/cookies/cookiemanager.ui" line="224"/>
        <location filename="../src/lib/cookies/cookiemanager.cpp" line="126"/>
        <source>Remove cookies</source>
        <translation>Remover cookies</translation>
    </message>
    <message>
        <location filename="../src/lib/cookies/cookiemanager.cpp" line="136"/>
        <source>Secure only</source>
        <translation>Só os seguros</translation>
    </message>
    <message>
        <location filename="../src/lib/cookies/cookiemanager.ui" line="135"/>
        <source>Expiration:</source>
        <translation>Termina em:</translation>
    </message>
    <message>
        <location filename="../src/lib/cookies/cookiemanager.ui" line="128"/>
        <source>Secure:</source>
        <translation>Seguro:</translation>
    </message>
    <message>
        <location filename="../src/lib/cookies/cookiemanager.ui" line="114"/>
        <location filename="../src/lib/cookies/cookiemanager.cpp" line="218"/>
        <location filename="../src/lib/cookies/cookiemanager.cpp" line="238"/>
        <source>Server:</source>
        <translation>Servidor:</translation>
    </message>
    <message>
        <location filename="../src/lib/cookies/cookiemanager.cpp" line="137"/>
        <source>Session cookie</source>
        <translation>Cookie da sessão</translation>
    </message>
    <message>
        <location filename="../src/lib/cookies/cookiemanager.ui" line="14"/>
        <source>Cookies</source>
        <translation>Cookies</translation>
    </message>
    <message>
        <location filename="../src/lib/cookies/cookiemanager.cpp" line="67"/>
        <source>Are you sure to delete all cookies on your computer?</source>
        <translation>Tem a certeza que pretende remover todos os cookies?</translation>
    </message>
    <message>
        <location filename="../src/lib/cookies/cookiemanager.ui" line="43"/>
        <source>These cookies are stored on your computer:</source>
        <translation>Estes cookies estão guardados no computador:</translation>
    </message>
    <message>
        <location filename="../src/lib/cookies/cookiemanager.ui" line="217"/>
        <source>Remove all cookies</source>
        <translation>Remover todos os cookies</translation>
    </message>
    <message>
        <location filename="../src/lib/cookies/cookiemanager.cpp" line="66"/>
        <source>Confirmation</source>
        <translation>Confirmação</translation>
    </message>
    <message>
        <location filename="../src/lib/cookies/cookiemanager.cpp" line="139"/>
        <source>Remove cookie</source>
        <translation>Remover cookie</translation>
    </message>
    <message>
        <location filename="../src/lib/cookies/cookiemanager.ui" line="59"/>
        <source>Cookie name</source>
        <translation>Nome do cookie</translation>
    </message>
    <message>
        <location filename="../src/lib/cookies/cookiemanager.ui" line="27"/>
        <source>Stored Cookies</source>
        <translation>Cookies Salvos</translation>
    </message>
    <message>
        <location filename="../src/lib/cookies/cookiemanager.ui" line="248"/>
        <source>Cookie Filtering</source>
        <translation>Filtrar Cookie</translation>
    </message>
    <message>
        <location filename="../src/lib/cookies/cookiemanager.ui" line="254"/>
        <source>&lt;b&gt;Cookie whitelist&lt;/b&gt;</source>
        <translation>&lt;b&gt;Cookie Whitelist&lt;/b&gt;</translation>
    </message>
    <message>
        <location filename="../src/lib/cookies/cookiemanager.ui" line="261"/>
        <source>Cookies from these servers will ALWAYS be accepted (even if you have disabled saving cookies)</source>
        <translation>Cookies desses servidores SEMPRE serão aceitos (mesmo que você desabilite a função cookies)</translation>
    </message>
    <message>
        <location filename="../src/lib/cookies/cookiemanager.ui" line="286"/>
        <location filename="../src/lib/cookies/cookiemanager.ui" line="340"/>
        <source>Add</source>
        <translation>Adicionar</translation>
    </message>
    <message>
        <location filename="../src/lib/cookies/cookiemanager.ui" line="293"/>
        <location filename="../src/lib/cookies/cookiemanager.ui" line="347"/>
        <source>Remove</source>
        <translation>Remover</translation>
    </message>
    <message>
        <location filename="../src/lib/cookies/cookiemanager.ui" line="305"/>
        <source>&lt;b&gt;Cookie blacklist&lt;/b&gt;</source>
        <translation>&lt;b&gt;Cookies Blacklist&lt;/b&gt;</translation>
    </message>
    <message>
        <location filename="../src/lib/cookies/cookiemanager.ui" line="312"/>
        <source>Cookies from these servers will NEVER be accepted</source>
        <translation>Cookies desses servidores NUNCA serão aceitos (mesmo que você habilite a função cookies)</translation>
    </message>
    <message>
        <location filename="../src/lib/cookies/cookiemanager.cpp" line="218"/>
        <source>Add to whitelist</source>
        <translation>Adicionar à whitelist</translation>
    </message>
    <message>
        <location filename="../src/lib/cookies/cookiemanager.cpp" line="238"/>
        <source>Add to blacklist</source>
        <translation>Adicionar à Blacklist</translation>
    </message>
</context>
<context>
    <name>DownloadFileHelper</name>
    <message>
        <location filename="../src/lib/downloads/downloadfilehelper.cpp" line="256"/>
        <source>NoNameDownload</source>
        <translation>Download sem Nome</translation>
    </message>
    <message>
        <location filename="../src/lib/downloads/downloadfilehelper.cpp" line="145"/>
        <location filename="../src/lib/downloads/downloadfilehelper.cpp" line="150"/>
        <source>Save file as...</source>
        <translation>Salvar arquivo como...</translation>
    </message>
</context>
<context>
    <name>DownloadItem</name>
    <message>
        <source>Clear</source>
        <translation type="obsolete">Limpar</translation>
    </message>
    <message>
        <location filename="../src/lib/downloads/downloaditem.cpp" line="344"/>
        <source>Error</source>
        <translation>Erro</translation>
    </message>
    <message>
        <location filename="../src/lib/downloads/downloaditem.cpp" line="214"/>
        <source>hours</source>
        <translation>hora(s)</translation>
    </message>
    <message>
        <location filename="../src/lib/downloads/downloaditem.cpp" line="338"/>
        <source>Go to Download Page</source>
        <translation>Ir para a página do download</translation>
    </message>
    <message>
        <location filename="../src/lib/downloads/downloaditem.cpp" line="304"/>
        <source>Cancelled - %1</source>
        <translation>Cancelado - %1</translation>
    </message>
    <message>
        <location filename="../src/lib/downloads/downloaditem.cpp" line="211"/>
        <source>minutes</source>
        <translation>minuto(s)</translation>
    </message>
    <message>
        <location filename="../src/lib/downloads/downloaditem.cpp" line="142"/>
        <source>Done - %1</source>
        <translation>Concluído - %1</translation>
    </message>
    <message>
        <location filename="../src/lib/downloads/downloaditem.cpp" line="199"/>
        <location filename="../src/lib/downloads/downloaditem.cpp" line="344"/>
        <source>Cancelled</source>
        <translation>Cancelado</translation>
    </message>
    <message>
        <location filename="../src/lib/downloads/downloaditem.cpp" line="336"/>
        <source>Open Folder</source>
        <translation>Abrir pasta</translation>
    </message>
    <message>
        <location filename="../src/lib/downloads/downloaditem.cpp" line="342"/>
        <source>Remove</source>
        <translation>Remover</translation>
    </message>
    <message>
        <location filename="../src/lib/downloads/downloaditem.cpp" line="382"/>
        <source>Not found</source>
        <translation>Não encontrado</translation>
    </message>
    <message>
        <location filename="../src/lib/downloads/downloaditem.cpp" line="318"/>
        <source>Do you want to also delete dowloaded file?</source>
        <translation>Também deseja apagar o arquivo em seu disco?</translation>
    </message>
    <message>
        <location filename="../src/lib/downloads/downloaditem.cpp" line="70"/>
        <source>Remaining time unavailable</source>
        <translation>Tempo restante não disponível</translation>
    </message>
    <message>
        <location filename="../src/lib/downloads/downloaditem.cpp" line="339"/>
        <source>Copy Download Link</source>
        <translation>Copiar link do Download</translation>
    </message>
    <message>
        <location filename="../src/lib/downloads/downloaditem.cpp" line="341"/>
        <source>Cancel downloading</source>
        <translation>Cancelar</translation>
    </message>
    <message>
        <location filename="../src/lib/downloads/downloaditem.cpp" line="208"/>
        <source>seconds</source>
        <translation>segundo(s)</translation>
    </message>
    <message>
        <location filename="../src/lib/downloads/downloaditem.cpp" line="241"/>
        <location filename="../src/lib/downloads/downloaditem.cpp" line="280"/>
        <source>Unknown size</source>
        <translation>Tamanho desconhecido</translation>
    </message>
    <message>
        <location filename="../src/lib/downloads/downloaditem.cpp" line="281"/>
        <source>%2 - unknown size (%3)</source>
        <translation>%2 - tamanho desconhecido (%3)</translation>
    </message>
    <message>
        <location filename="../src/lib/downloads/downloaditem.cpp" line="205"/>
        <source>few seconds</source>
        <translation>poucos segundos</translation>
    </message>
    <message>
        <location filename="../src/lib/downloads/downloaditem.cpp" line="318"/>
        <source>Delete file</source>
        <translation>Apagar arquivo</translation>
    </message>
    <message>
        <location filename="../src/lib/downloads/downloaditem.cpp" line="284"/>
        <source>Remaining %1 - %2 of %3 (%4)</source>
        <translation>Falta(m) %1 - %2 de %3 (%4)</translation>
    </message>
    <message>
        <location filename="../src/lib/downloads/downloaditem.cpp" line="334"/>
        <source>Open File</source>
        <translation>Abrir arquivo</translation>
    </message>
    <message>
        <location filename="../src/lib/downloads/downloaditem.cpp" line="221"/>
        <source>Unknown speed</source>
        <translation>Velocidade desconhecida</translation>
    </message>
    <message>
        <location filename="../src/lib/downloads/downloaditem.cpp" line="410"/>
        <source>Error: </source>
        <translation>Erro: </translation>
    </message>
    <message>
        <location filename="../src/lib/downloads/downloaditem.cpp" line="398"/>
        <source>Error: Cannot write to file!</source>
        <translation>Erro: incapaz de escrever no arquivo!</translation>
    </message>
    <message>
        <location filename="../src/lib/downloads/downloaditem.cpp" line="382"/>
        <source>Sorry, the file 
 %1 
 was not found!</source>
        <translation>Desculpe, o arquivo 
 %1 
não foi encontrado!</translation>
    </message>
</context>
<context>
    <name>DownloadManager</name>
    <message>
        <location filename="../src/lib/downloads/downloadmanager.ui" line="76"/>
        <source>Clear</source>
        <translation>Limpar</translation>
    </message>
    <message>
        <location filename="../src/lib/downloads/downloadmanager.cpp" line="112"/>
        <source>Cannot start external download manager! %1</source>
        <translation>Não foi possível iniciar o gerenciador de downloads! %1</translation>
    </message>
    <message>
        <location filename="../src/lib/downloads/downloadmanager.cpp" line="313"/>
        <source>Are you sure to quit? All uncompleted downloads will be cancelled!</source>
        <translation>Tem a certeza que deseja sair? Os downloads que não foram finalizados, serão cancelados!</translation>
    </message>
    <message>
        <location filename="../src/lib/downloads/downloadmanager.cpp" line="111"/>
        <source>Arguments: </source>
        <translation>Argumentos: </translation>
    </message>
    <message>
        <location filename="../src/lib/downloads/downloadmanager.cpp" line="167"/>
        <source>% - Download Manager</source>
        <translation>% - Gerenciador de Downloads</translation>
    </message>
    <message>
        <location filename="../src/lib/downloads/downloadmanager.ui" line="20"/>
        <location filename="../src/lib/downloads/downloadmanager.cpp" line="132"/>
        <location filename="../src/lib/downloads/downloadmanager.cpp" line="267"/>
        <source>Download Manager</source>
        <translation>Gerenciados de Downloads</translation>
    </message>
    <message>
        <location filename="../src/lib/downloads/downloadmanager.cpp" line="164"/>
        <source>%1% of %2 files (%3) %4 remaining</source>
        <translation>%1% de %2 arquivos - restam (%3) %4</translation>
    </message>
    <message>
        <location filename="../src/lib/downloads/downloadmanager.cpp" line="260"/>
        <source>Download Finished</source>
        <translation>Download concluído</translation>
    </message>
    <message>
        <location filename="../src/lib/downloads/downloadmanager.cpp" line="312"/>
        <source>Warning</source>
        <translation>Aviso</translation>
    </message>
    <message>
        <location filename="../src/lib/downloads/downloadmanager.cpp" line="112"/>
        <source>Cannot start external download manager</source>
        <translation>Não foi possível iniciar o gerenciador de downloads</translation>
    </message>
    <message>
        <location filename="../src/lib/downloads/downloadmanager.cpp" line="111"/>
        <source>Executable: </source>
        <translation>Executável: </translation>
    </message>
    <message>
        <location filename="../src/lib/downloads/downloadmanager.cpp" line="260"/>
        <source>All files have been successfully downloaded.</source>
        <translation>Todos os arquivos foram recebidos com sucesso.</translation>
    </message>
</context>
<context>
    <name>DownloadOptionsDialog</name>
    <message>
        <location filename="../src/lib/downloads/downloadoptionsdialog.ui" line="97"/>
        <source>from:</source>
        <translation>de:</translation>
    </message>
    <message>
        <location filename="../src/lib/downloads/downloadoptionsdialog.cpp" line="34"/>
        <source>Opening %1</source>
        <translation>Abrir %1</translation>
    </message>
    <message>
        <location filename="../src/lib/downloads/downloadoptionsdialog.ui" line="138"/>
        <source>Open...</source>
        <translation>Abrir...</translation>
    </message>
    <message>
        <location filename="../src/lib/downloads/downloadoptionsdialog.ui" line="26"/>
        <source>Opening</source>
        <translation>Abrir</translation>
    </message>
    <message>
        <location filename="../src/lib/downloads/downloadoptionsdialog.ui" line="70"/>
        <source>which is a:</source>
        <translation>que é:</translation>
    </message>
    <message>
        <location filename="../src/lib/downloads/downloadoptionsdialog.ui" line="116"/>
        <source>What should QupZilla do with this file?</source>
        <translation>O que o QupZilla deve fazer com esse arquivo?</translation>
    </message>
    <message>
        <location filename="../src/lib/downloads/downloadoptionsdialog.ui" line="145"/>
        <source>Save File</source>
        <translation>Salvar Arquivo</translation>
    </message>
    <message>
        <location filename="../src/lib/downloads/downloadoptionsdialog.ui" line="32"/>
        <source>You have chosen to open</source>
        <translation>Você escolheu abrir</translation>
    </message>
</context>
<context>
    <name>EditSearchEngine</name>
    <message>
        <location filename="../src/lib/opensearch/editsearchengine.ui" line="27"/>
        <source>Url:</source>
        <translation>URL:</translation>
    </message>
    <message>
        <location filename="../src/lib/opensearch/editsearchengine.ui" line="51"/>
        <source>Icon:</source>
        <translation>Icon:</translation>
    </message>
    <message>
        <location filename="../src/lib/opensearch/editsearchengine.ui" line="17"/>
        <source>Name:</source>
        <translation>Nome:</translation>
    </message>
    <message>
        <location filename="../src/lib/opensearch/editsearchengine.ui" line="41"/>
        <source>Shortcut:</source>
        <translation>Atalho:</translation>
    </message>
    <message>
        <location filename="../src/lib/opensearch/editsearchengine.ui" line="58"/>
        <source>&lt;b&gt;Note: &lt;/b&gt;%s in url represent searched string</source>
        <translation>&lt;b&gt;Observação: &lt;/b&gt;%s no URL representa o texto procurado</translation>
    </message>
    <message>
        <location filename="../src/lib/opensearch/editsearchengine.ui" line="97"/>
        <source>Change...</source>
        <translation>Alterar...</translation>
    </message>
</context>
<context>
    <name>History</name>
    <message>
        <location filename="../src/lib/history/history.cpp" line="75"/>
        <source>No Named Page</source>
        <translation>Página sem nome</translation>
    </message>
    <message>
        <location filename="../src/lib/history/history.cpp" line="262"/>
        <source>January</source>
        <translation>Janeiro</translation>
    </message>
    <message>
        <location filename="../src/lib/history/history.cpp" line="264"/>
        <source>February</source>
        <translation>Fevereiro</translation>
    </message>
    <message>
        <location filename="../src/lib/history/history.cpp" line="266"/>
        <source>March</source>
        <translation>Março</translation>
    </message>
    <message>
        <location filename="../src/lib/history/history.cpp" line="268"/>
        <source>April</source>
        <translation>Abril</translation>
    </message>
    <message>
        <location filename="../src/lib/history/history.cpp" line="270"/>
        <source>May</source>
        <translation>Maio</translation>
    </message>
    <message>
        <location filename="../src/lib/history/history.cpp" line="272"/>
        <source>June</source>
        <translation>Junho</translation>
    </message>
    <message>
        <location filename="../src/lib/history/history.cpp" line="274"/>
        <source>July</source>
        <translation>Julho</translation>
    </message>
    <message>
        <location filename="../src/lib/history/history.cpp" line="276"/>
        <source>August</source>
        <translation>Agosto</translation>
    </message>
    <message>
        <location filename="../src/lib/history/history.cpp" line="278"/>
        <source>September</source>
        <translation>Setembro</translation>
    </message>
    <message>
        <location filename="../src/lib/history/history.cpp" line="280"/>
        <source>October</source>
        <translation>Outubro</translation>
    </message>
    <message>
        <location filename="../src/lib/history/history.cpp" line="282"/>
        <source>November</source>
        <translation>Novembro</translation>
    </message>
    <message>
        <location filename="../src/lib/history/history.cpp" line="284"/>
        <source>December</source>
        <translation>Dezembro</translation>
    </message>
</context>
<context>
    <name>HistoryManager</name>
    <message>
        <location filename="../src/lib/history/historymanager.cpp" line="76"/>
        <source>Are you sure to delete all history?</source>
        <translation>Tem certeza que deseja limpar todo o histórico?</translation>
    </message>
    <message>
        <location filename="../src/lib/history/historymanager.ui" line="20"/>
        <source>Delete</source>
        <translation>Apagar</translation>
    </message>
    <message>
        <location filename="../src/lib/history/historymanager.ui" line="27"/>
        <source>Clear All History</source>
        <translation>Limpar Histórico</translation>
    </message>
    <message>
        <location filename="../src/lib/history/historymanager.ui" line="50"/>
        <source>Optimize Database</source>
        <translation>Otimizar banco de dados</translation>
    </message>
    <message>
        <location filename="../src/lib/history/historymanager.cpp" line="75"/>
        <source>Confirmation</source>
        <translation>Confirmação</translation>
    </message>
    <message>
        <location filename="../src/lib/history/historymanager.ui" line="14"/>
        <source>History</source>
        <translation>Histórico</translation>
    </message>
</context>
<context>
    <name>HistoryModel</name>
    <message>
        <location filename="../src/lib/history/historymodel.cpp" line="56"/>
        <source>Title</source>
        <translation>Título</translation>
    </message>
    <message>
        <location filename="../src/lib/history/historymodel.cpp" line="58"/>
        <source>Address</source>
        <translation>Endereço</translation>
    </message>
    <message>
        <location filename="../src/lib/history/historymodel.cpp" line="60"/>
        <source>Visit Date</source>
        <translation>Data de visita</translation>
    </message>
    <message>
        <location filename="../src/lib/history/historymodel.cpp" line="62"/>
        <source>Visit Count</source>
        <translation>Contador de visitas</translation>
    </message>
    <message>
        <location filename="../src/lib/history/historymodel.cpp" line="340"/>
        <location filename="../src/lib/history/historymodel.cpp" line="468"/>
        <source>Today</source>
        <translation>Hoje</translation>
    </message>
    <message>
        <location filename="../src/lib/history/historymodel.cpp" line="473"/>
        <source>This Week</source>
        <translation>Esta semana</translation>
    </message>
    <message>
        <location filename="../src/lib/history/historymodel.cpp" line="478"/>
        <source>This Month</source>
        <translation>Este mês</translation>
    </message>
</context>
<context>
    <name>HistorySideBar</name>
    <message>
        <location filename="../src/lib/sidebar/historysidebar.ui" line="32"/>
        <source>Search...</source>
        <translation>Procurar...</translation>
    </message>
</context>
<context>
    <name>HistoryView</name>
    <message>
        <location filename="../src/lib/history/historyview.cpp" line="157"/>
        <source>Open link in current tab</source>
        <translation>Abrir link na guia atual</translation>
    </message>
    <message>
        <location filename="../src/lib/history/historyview.cpp" line="158"/>
        <source>Open link in new tab</source>
        <translation>Abrir link em uma nova guia</translation>
    </message>
    <message>
        <location filename="../src/lib/history/historyview.cpp" line="160"/>
        <source>Copy title</source>
        <translation>Copiar título</translation>
    </message>
    <message>
        <location filename="../src/lib/history/historyview.cpp" line="161"/>
        <source>Copy address</source>
        <translation>Copiar endereço</translation>
    </message>
    <message>
        <location filename="../src/lib/history/historyview.cpp" line="163"/>
        <source>Remove</source>
        <translation>Remover</translation>
    </message>
</context>
<context>
    <name>IconChooser</name>
    <message>
        <location filename="../src/lib/other/iconchooser.ui" line="14"/>
        <location filename="../src/lib/other/iconchooser.cpp" line="39"/>
        <source>Choose icon...</source>
        <translation>Escolher ícone...</translation>
    </message>
    <message>
        <location filename="../src/lib/other/iconchooser.ui" line="20"/>
        <source>From file</source>
        <translation>Escolher do seu computador</translation>
    </message>
    <message>
        <location filename="../src/lib/other/iconchooser.ui" line="29"/>
        <source>Image (.png, .jpg, .jpeg, .gif)</source>
        <translation>Imagem (.png, .jpg, .jpeg, .gif)</translation>
    </message>
    <message>
        <location filename="../src/lib/other/iconchooser.ui" line="42"/>
        <source>Choose file...</source>
        <translation>Escolher arquivo...</translation>
    </message>
    <message>
        <location filename="../src/lib/other/iconchooser.ui" line="52"/>
        <source>From database</source>
        <translation>Escolher do banco de dados</translation>
    </message>
    <message>
        <location filename="../src/lib/other/iconchooser.ui" line="61"/>
        <source>Site Url:</source>
        <translation>URL:</translation>
    </message>
    <message>
        <location filename="../src/lib/other/iconchooser.cpp" line="38"/>
        <source>Image files</source>
        <translation>Imagens</translation>
    </message>
</context>
<context>
    <name>LicenseViewer</name>
    <message>
        <location filename="../src/lib/other/licenseviewer.cpp" line="25"/>
        <source>License Viewer</source>
        <translation>Visualizador de licença</translation>
    </message>
</context>
<context>
    <name>LocationBar</name>
    <message>
        <location filename="../src/lib/navigation/locationbar.cpp" line="271"/>
        <source>Paste And &amp;Go</source>
        <translation>Colar e &amp;ir</translation>
    </message>
    <message>
        <location filename="../src/lib/navigation/locationbar.cpp" line="59"/>
        <source>Add RSS from this page...</source>
        <translation>Adicionar RSS desta página...</translation>
    </message>
    <message>
        <location filename="../src/lib/navigation/locationbar.cpp" line="93"/>
        <source>Enter URL address or search on %1</source>
        <translation>Digite aqui o URL, ou então o que você deseja pesquisar no %1</translation>
    </message>
    <message>
        <location filename="../src/lib/navigation/siteicon.cpp" line="32"/>
        <source>Show information about this page</source>
        <translation>Mostrar informações desta página</translation>
    </message>
    <message>
        <location filename="../src/lib/navigation/locationbar.cpp" line="277"/>
        <source>Clear All</source>
        <translation>Apagar tudo</translation>
    </message>
    <message>
        <location filename="../src/lib/navigation/locationbar.cpp" line="469"/>
        <source>.co.uk</source>
        <comment>Append domain name on ALT + Enter = Should be different for every country</comment>
        <translation>.com.br</translation>
    </message>
</context>
<context>
    <name>NavigationBar</name>
    <message>
        <location filename="../src/lib/navigation/navigationbar.cpp" line="73"/>
        <source>Back</source>
        <translation>Voltar</translation>
    </message>
    <message>
        <location filename="../src/lib/navigation/navigationbar.cpp" line="97"/>
        <source>Home</source>
        <translation>Página inicial</translation>
    </message>
    <message>
        <location filename="../src/lib/navigation/navigationbar.cpp" line="118"/>
        <source>Main Menu</source>
        <translation>Menu principal</translation>
    </message>
    <message>
        <location filename="../src/lib/navigation/navigationbar.cpp" line="134"/>
        <location filename="../src/lib/navigation/navigationbar.cpp" line="135"/>
        <source>Exit Fullscreen</source>
        <translation>Sair da Fullscreen</translation>
    </message>
    <message>
        <location filename="../src/lib/navigation/navigationbar.cpp" line="104"/>
        <source>New Tab</source>
        <translation>Nova guia</translation>
    </message>
    <message>
        <location filename="../src/lib/navigation/navigationbar.cpp" line="226"/>
        <location filename="../src/lib/navigation/navigationbar.cpp" line="263"/>
        <source>Clear history</source>
        <translation>Limpar histórico</translation>
    </message>
    <message>
        <location filename="../src/lib/navigation/navigationbar.cpp" line="81"/>
        <source>Forward</source>
        <translation>Avançar</translation>
    </message>
    <message>
        <location filename="../src/lib/navigation/navigationbar.cpp" line="43"/>
        <source>No Named Page</source>
        <translation>Página sem nome</translation>
    </message>
</context>
<context>
    <name>NetworkManager</name>
    <message>
        <location filename="../src/lib/network/networkmanager.cpp" line="260"/>
        <source>Save username and password on this site</source>
        <translation>Salvar usuário e senha desse página</translation>
    </message>
    <message>
        <location filename="../src/lib/network/networkmanager.cpp" line="207"/>
        <source>&lt;b&gt;Domain Name: &lt;/b&gt;</source>
        <translation>&lt;b&gt;Domínio: &lt;/b&gt;</translation>
    </message>
    <message>
        <location filename="../src/lib/network/networkmanager.cpp" line="215"/>
        <source>&lt;b&gt;Error: &lt;/b&gt;</source>
        <translation>&lt;b&gt;Erro: &lt;/b&gt;</translation>
    </message>
    <message>
        <location filename="../src/lib/network/networkmanager.cpp" line="306"/>
        <source>Proxy authorization required</source>
        <translation>Requer autorização de proxy</translation>
    </message>
    <message>
        <location filename="../src/lib/network/networkmanager.cpp" line="205"/>
        <source>&lt;b&gt;Organization: &lt;/b&gt;</source>
        <translation>&lt;b&gt;Organização: &lt;/b&gt;</translation>
    </message>
    <message>
        <location filename="../src/lib/network/networkmanager.cpp" line="269"/>
        <source>A username and password are being requested by %1. The site says: &quot;%2&quot;</source>
        <translation>%1 está solicitando usuário e senha. A página diz: &quot;%2&quot;</translation>
    </message>
    <message>
        <location filename="../src/lib/network/networkmanager.cpp" line="247"/>
        <source>Authorization required</source>
        <translation>Requer autorização</translation>
    </message>
    <message>
        <location filename="../src/lib/network/networkmanager.cpp" line="254"/>
        <location filename="../src/lib/network/networkmanager.cpp" line="313"/>
        <source>Username: </source>
        <translation>Usuário: </translation>
    </message>
    <message>
        <location filename="../src/lib/network/networkmanager.cpp" line="326"/>
        <source>A username and password are being requested by proxy %1. </source>
        <translation>O proxy %1 esta pedindo um usuário e uma senha.</translation>
    </message>
    <message>
        <location filename="../src/lib/network/networkmanager.cpp" line="255"/>
        <location filename="../src/lib/network/networkmanager.cpp" line="314"/>
        <source>Password: </source>
        <translation>Senha: </translation>
    </message>
    <message>
        <location filename="../src/lib/network/networkmanager.cpp" line="189"/>
        <location filename="../src/lib/network/networkmanager.cpp" line="227"/>
        <source>SSL Certificate Error!</source>
        <translation>Erro de certificado SSL!</translation>
    </message>
    <message>
        <location filename="../src/lib/network/networkmanager.cpp" line="223"/>
        <source>Would you like to make an exception for this certificate?</source>
        <translation>Deseja criar uma exceção para este certificado?</translation>
    </message>
    <message>
        <location filename="../src/lib/network/networkmanager.cpp" line="190"/>
        <source>The page you are trying to access has the following errors in the SSL certificate:</source>
        <translation>A página que está a tentar acessar apresenta os seguintes erros no certificado SSL:</translation>
    </message>
    <message>
        <location filename="../src/lib/network/networkmanager.cpp" line="209"/>
        <source>&lt;b&gt;Expiration Date: &lt;/b&gt;</source>
        <translation>&lt;b&gt;Data de expiração: &lt;/b&gt;</translation>
    </message>
</context>
<context>
    <name>PageScreen</name>
    <message>
        <location filename="../src/lib/other/pagescreen.ui" line="14"/>
        <source>Page Screen</source>
        <translation>Page Screen</translation>
    </message>
    <message>
        <location filename="../src/lib/other/pagescreen.cpp" line="57"/>
        <source>Save Page Screen...</source>
        <translation>Salvar Page Screen...</translation>
    </message>
</context>
<context>
    <name>PluginsList</name>
    <message>
        <location filename="../src/lib/preferences/pluginslist.ui" line="137"/>
        <source>Add</source>
        <translation>Adicionar</translation>
    </message>
    <message>
        <location filename="../src/lib/preferences/pluginslist.ui" line="166"/>
        <source>Allow Click To Flash</source>
        <translation>Permitir ClickToFlash</translation>
    </message>
    <message>
        <location filename="../src/lib/preferences/pluginslist.ui" line="129"/>
        <source>Whitelist</source>
        <translation>Lista de permissões</translation>
    </message>
    <message>
        <location filename="../src/lib/preferences/pluginslist.ui" line="33"/>
        <source>Allow Application Extensions to be loaded</source>
        <translation>Permitir carregar extensões</translation>
    </message>
    <message>
        <location filename="../src/lib/preferences/pluginslist.ui" line="27"/>
        <source>Application Extensions</source>
        <translation>Extensões</translation>
    </message>
    <message>
        <location filename="../src/lib/preferences/pluginslist.ui" line="116"/>
        <source>Click To Flash is a plugin which blocks auto loading of Flash content at page. You can always load it manually by clicking on the Flash play icon.</source>
        <translation>O plugin ClickToFlash permite bloquear o conteúdo Flash das páginas web. Você pode abrir o plugin clicando no ícone Flash.</translation>
    </message>
    <message>
        <location filename="../src/lib/preferences/pluginslist.ui" line="109"/>
        <source>&lt;b&gt;Click To Flash Plugin&lt;/b&gt;</source>
        <translation>&lt;b&gt;Plugin ClickToFlash&lt;/b&gt;</translation>
    </message>
    <message>
        <location filename="../src/lib/preferences/pluginslist.ui" line="144"/>
        <source>Remove</source>
        <translation>Remover</translation>
    </message>
    <message>
        <location filename="../src/lib/preferences/pluginslist.ui" line="73"/>
        <source>Settings</source>
        <translation>Configurações</translation>
    </message>
    <message>
        <location filename="../src/lib/preferences/pluginslist.ui" line="103"/>
        <source>WebKit Plugins</source>
        <translation>Plugins WebKit</translation>
    </message>
</context>
<context>
    <name>PluginsManager</name>
    <message>
        <location filename="../src/lib/preferences/pluginsmanager.cpp" line="82"/>
        <source>Add site to whitelist</source>
        <translation>Adicionar página à lista de permissões</translation>
    </message>
    <message>
        <location filename="../src/lib/preferences/pluginsmanager.cpp" line="82"/>
        <source>Server without http:// (ex. youtube.com)</source>
        <translation>Servidor sem http:// (ex: youtube.com)</translation>
    </message>
    <message>
        <location filename="../src/lib/preferences/pluginsmanager.cpp" line="258"/>
        <source>Error!</source>
        <translation>Erro!</translation>
    </message>
    <message>
        <location filename="../src/lib/preferences/pluginsmanager.cpp" line="258"/>
        <source>Cannot load extension!</source>
        <translation>Não foi possível carregar essa extensão!</translation>
    </message>
</context>
<context>
    <name>PopupWindow</name>
    <message>
        <location filename="../src/lib/popupwindow/popupwindow.cpp" line="190"/>
        <source>%1 - QupZilla</source>
        <translation>%1 - QupZilla</translation>
    </message>
</context>
<context>
    <name>Preferences</name>
    <message>
        <location filename="../src/lib/preferences/preferences.ui" line="1031"/>
        <source>1</source>
        <translation>1</translation>
    </message>
    <message>
        <location filename="../src/lib/preferences/preferences.ui" line="1650"/>
        <location filename="../src/lib/preferences/preferences.ui" line="1751"/>
        <location filename="../src/lib/preferences/preferences.ui" line="2189"/>
        <source>...</source>
        <translation>...</translation>
    </message>
    <message>
        <location filename="../src/lib/preferences/preferences.ui" line="1227"/>
        <source>HTTP</source>
        <translation>HTTP</translation>
    </message>
    <message>
        <location filename="../src/lib/preferences/preferences.ui" line="107"/>
        <source>Tabs</source>
        <translation>Guias</translation>
    </message>
    <message>
        <location filename="../src/lib/preferences/preferences.ui" line="862"/>
        <source>Allow JavaScript</source>
        <translation>Permitir JavaScript</translation>
    </message>
    <message>
        <location filename="../src/lib/preferences/preferences.ui" line="370"/>
        <source>Check for updates on start</source>
        <translation>Procurar atualizações ao iniciar</translation>
    </message>
    <message>
        <location filename="../src/lib/preferences/preferences.ui" line="594"/>
        <source>Show web search bar</source>
        <translation>Mostrar barra de pesquisa na web</translation>
    </message>
    <message>
        <location filename="../src/lib/preferences/preferences.ui" line="784"/>
        <source>Suggest when typing into address bar:</source>
<<<<<<< HEAD
        <translation type="unfinished"></translation>
=======
        <translation>Sugerir enquanto estiver digitando na barra de endereço:</translation>
>>>>>>> 136364c1
    </message>
    <message>
        <location filename="../src/lib/preferences/preferences.ui" line="798"/>
        <source>History and Bookmarks</source>
<<<<<<< HEAD
        <translation type="unfinished"></translation>
=======
        <translation>Histórico e Favoritos</translation>
>>>>>>> 136364c1
    </message>
    <message>
        <location filename="../src/lib/preferences/preferences.ui" line="803"/>
        <source>History</source>
<<<<<<< HEAD
        <translation type="unfinished">Histórico</translation>
=======
        <translation>Histórico</translation>
>>>>>>> 136364c1
    </message>
    <message>
        <location filename="../src/lib/preferences/preferences.ui" line="808"/>
        <source>Bookmarks</source>
<<<<<<< HEAD
        <translation type="unfinished">Favoritos</translation>
=======
        <translation>Favoritos</translation>
>>>>>>> 136364c1
    </message>
    <message>
        <location filename="../src/lib/preferences/preferences.ui" line="813"/>
        <source>Nothing</source>
<<<<<<< HEAD
        <translation type="unfinished"></translation>
=======
        <translation>Nada</translation>
>>>>>>> 136364c1
    </message>
    <message>
        <location filename="../src/lib/preferences/preferences.ui" line="921"/>
        <source>Mouse wheel scrolls</source>
        <translation>Roda do mouse move</translation>
    </message>
    <message>
        <location filename="../src/lib/preferences/preferences.ui" line="1089"/>
        <source>50 MB</source>
        <translation>50 MB</translation>
    </message>
    <message>
        <location filename="../src/lib/preferences/preferences.ui" line="1452"/>
        <source>Fixed</source>
        <translation>Fixa</translation>
    </message>
    <message>
        <location filename="../src/lib/preferences/preferences.ui" line="117"/>
        <source>Fonts</source>
        <translation>Fontes</translation>
    </message>
    <message>
        <location filename="../src/lib/preferences/preferences.cpp" line="706"/>
        <source>Are you sure to permanently delete &quot;%1&quot; profile? This action cannot be undone!</source>
        <translation>Tem a certeza que deseja eliminar o perfil &quot;%1&quot; permanentemente? Esta ação não pode ser desfeita!</translation>
    </message>
    <message>
        <location filename="../src/lib/preferences/preferences.ui" line="1862"/>
        <source>Filter tracking cookies</source>
        <translation>Filtrar cookies de rastreio</translation>
    </message>
    <message>
        <location filename="../src/lib/preferences/preferences.ui" line="147"/>
        <source>Other</source>
        <translation>Outras</translation>
    </message>
    <message>
        <location filename="../src/lib/preferences/preferences.ui" line="1245"/>
        <location filename="../src/lib/preferences/preferences.ui" line="1383"/>
        <source>Port:</source>
        <translation>Porta:</translation>
    </message>
    <message>
        <location filename="../src/lib/preferences/preferences.ui" line="1462"/>
        <source>Serif</source>
        <translation>Serif</translation>
    </message>
    <message>
        <location filename="../src/lib/preferences/preferences.cpp" line="674"/>
        <source>Enter the new profile&apos;s name:</source>
        <translation>Digite o nome do novo perfil:</translation>
    </message>
    <message>
        <location filename="../src/lib/preferences/preferences.ui" line="1146"/>
        <source>Allow local storage of HTML5 web content</source>
        <translation>Permitir armazenamento local de conteúdo HTML5</translation>
    </message>
    <message>
        <location filename="../src/lib/preferences/preferences.ui" line="2026"/>
        <source>&lt;b&gt;Notifications&lt;/b&gt;</source>
        <translation>&lt;b&gt;Notificações&lt;/b&gt;</translation>
    </message>
    <message>
        <location filename="../src/lib/preferences/preferences.ui" line="609"/>
        <source>&lt;b&gt;Tabs behavior&lt;/b&gt;</source>
        <translation>&lt;b&gt;Comportamento das guias&lt;/b&gt;</translation>
    </message>
    <message>
        <location filename="../src/lib/preferences/preferences.ui" line="1123"/>
        <source>Delete history on close</source>
        <translation>Limpar histórico ao fechar</translation>
    </message>
    <message>
        <location filename="../src/lib/preferences/preferences.ui" line="1624"/>
        <source>&lt;b&gt;Download Location&lt;/b&gt;</source>
        <translation>&lt;b&gt;Localização de Downloads&lt;/b&gt;</translation>
    </message>
    <message>
        <location filename="../src/lib/preferences/preferences.ui" line="1584"/>
        <source>Minimum Font Size</source>
        <translation>Tamanho mínimo da fonte</translation>
    </message>
    <message>
        <location filename="../src/lib/preferences/preferences.ui" line="419"/>
        <source>Available translations: </source>
        <translation>Traduções disponíveis: </translation>
    </message>
    <message>
        <location filename="../src/lib/preferences/preferences.ui" line="271"/>
        <source>&lt;b&gt;Profiles&lt;/b&gt;</source>
        <translation>&lt;b&gt;Perfis&lt;/b&gt;</translation>
    </message>
    <message>
        <location filename="../src/lib/preferences/preferences.ui" line="1072"/>
        <source>Allow storing network cache on disk</source>
        <translation>Permitir armazenamento da cache de rede no disco</translation>
    </message>
    <message>
        <location filename="../src/lib/preferences/preferences.cpp" line="464"/>
        <source>Drag it on the screen to place it where you want.</source>
        <translation>Arraste a notificação para a teça para a posicionar.</translation>
    </message>
    <message>
        <location filename="../src/lib/preferences/preferences.ui" line="516"/>
        <source>Show StatusBar on start</source>
        <translation>Mostrar barra de status ao iniciar</translation>
    </message>
    <message>
        <location filename="../src/lib/preferences/preferences.ui" line="1710"/>
        <source>&lt;b&gt;External download manager&lt;/b&gt;</source>
        <translation>&lt;b&gt;Gerenciador de Downloads exterbo&lt;/b&gt;</translation>
    </message>
    <message>
        <location filename="../src/lib/preferences/preferences.ui" line="1321"/>
        <source>Do not use proxy</source>
        <translation>Não usar proxy</translation>
    </message>
    <message>
        <location filename="../src/lib/preferences/preferences.ui" line="883"/>
        <source>Enable XSS Auditing</source>
        <extracomment>try to detect possible XSS attacks when executing javascript</extracomment>
        <translation>Ativar auditoria XSS</translation>
    </message>
    <message>
        <location filename="../src/lib/preferences/preferences.ui" line="1899"/>
        <source>Match domain exactly</source>
        <translation>Coincidir com domínio</translation>
    </message>
    <message>
        <location filename="../src/lib/preferences/preferences.ui" line="248"/>
        <source>Open blank tab</source>
        <translation>Abrir guia em branco</translation>
    </message>
    <message>
        <location filename="../src/lib/preferences/preferences.ui" line="652"/>
        <source>Activate last tab when closing active tab</source>
        <translation>Ativar a última guia quando fechar guia atual</translation>
    </message>
    <message>
        <location filename="../src/lib/preferences/preferences.ui" line="278"/>
        <source>Startup profile:</source>
        <translation>Perfil ao iniciar:</translation>
    </message>
    <message>
        <location filename="../src/lib/preferences/preferences.ui" line="1717"/>
        <source>Use external download manager</source>
        <translation>Usar gerenciador de downloads externos</translation>
    </message>
    <message>
        <location filename="../src/lib/preferences/preferences.ui" line="1786"/>
        <source>Allow saving passwords from sites</source>
        <translation>Permitir salvar senha das páginas</translation>
    </message>
    <message>
        <location filename="../src/lib/preferences/preferences.ui" line="1841"/>
        <source>JavaScript can access clipboard</source>
        <translation>Os JavaScripts podem acessar à área de transferência</translation>
    </message>
    <message>
        <location filename="../src/lib/preferences/preferences.ui" line="1218"/>
        <source>Proxy Configuration</source>
        <translation>Configuração de proxy</translation>
    </message>
    <message>
        <location filename="../src/lib/preferences/preferences.ui" line="211"/>
        <source>Restore session</source>
        <translation>Restaurar sessão</translation>
    </message>
    <message>
        <location filename="../src/lib/preferences/preferences.ui" line="1314"/>
        <source>System proxy configuration</source>
        <translation>Proxy do sistema</translation>
    </message>
    <message>
        <location filename="../src/lib/preferences/preferences.ui" line="201"/>
        <location filename="../src/lib/preferences/preferences.ui" line="253"/>
        <source>Open homepage</source>
        <translation>Abrir página inicial</translation>
    </message>
    <message>
        <location filename="../src/lib/preferences/preferences.ui" line="377"/>
        <source>Active profile:</source>
        <translation>Perfil ativo:</translation>
    </message>
    <message>
        <location filename="../src/lib/preferences/preferences.ui" line="659"/>
        <source>Open new tabs after active tab</source>
        <translation>Abrir guia após a atual</translation>
    </message>
    <message>
        <location filename="../src/lib/preferences/preferences.ui" line="341"/>
        <source>Delete</source>
        <translation>Eliminar</translation>
    </message>
    <message>
        <location filename="../src/lib/preferences/preferences.cpp" line="681"/>
        <location filename="../src/lib/preferences/preferences.cpp" line="685"/>
        <source>Error!</source>
        <translation>Erro!</translation>
    </message>
    <message>
        <location filename="../src/lib/preferences/preferences.ui" line="391"/>
        <source>In order to change language, you must restart browser.</source>
        <translation>Para poder mudar o idioma, você deve reiniciar o navegador.</translation>
    </message>
    <message>
        <location filename="../src/lib/preferences/preferences.ui" line="2198"/>
        <source>Languages</source>
        <translation>Idiomas</translation>
    </message>
    <message>
        <location filename="../src/lib/preferences/preferences.ui" line="398"/>
        <source>&lt;b&gt;Language&lt;/b&gt;</source>
        <translation>&lt;b&gt;Idioma&lt;/b&gt;</translation>
    </message>
    <message>
        <location filename="../src/lib/preferences/preferences.ui" line="2012"/>
        <source>&lt;b&gt;Warning:&lt;/b&gt; Match domain exactly and filter tracking cookies options can lead to deny some cookies from sites. If you have problems with cookies, try to disable this options first!</source>
        <translation>&lt;b&gt;Aviso:&lt;/b&gt; Os domínios devem ser iguais e a opção de cookies de rastreio devem estar habilitadas para poder negar os cookids de alguns sites. Se você estiver com problemas com os cookies, tente desativar essa opção antes!</translation>
    </message>
    <message>
        <location filename="../src/lib/preferences/preferences.ui" line="560"/>
        <source>Show Add Tab button</source>
        <translation>Mostrar botão Nova Guia</translation>
    </message>
    <message>
        <location filename="../src/lib/preferences/preferences.ui" line="188"/>
        <source>After launch: </source>
        <translation>Ao iniciar: </translation>
    </message>
    <message>
        <location filename="../src/lib/preferences/preferences.ui" line="1472"/>
        <source>Sans Serif</source>
        <translation>Sans Serif</translation>
    </message>
    <message>
        <location filename="../src/lib/preferences/preferences.ui" line="539"/>
        <source>&lt;b&gt;Navigation ToolBar&lt;/b&gt;</source>
        <translation>&lt;b&gt;Barra de Navegação&lt;/b&gt;</translation>
    </message>
    <message>
        <location filename="../src/lib/preferences/preferences.ui" line="1638"/>
        <source>Use defined location: </source>
        <translation>Usar esta localização: </translation>
    </message>
    <message>
        <location filename="../src/lib/preferences/preferences.ui" line="1962"/>
        <source>Cookies Manager</source>
        <translation>Gerenciador de cookies</translation>
    </message>
    <message>
        <location filename="../src/lib/preferences/preferences.ui" line="1232"/>
        <source>SOCKS5</source>
        <translation>SOCKS5</translation>
    </message>
    <message>
        <location filename="../src/lib/preferences/preferences.ui" line="2043"/>
        <source>Use Native System Notifications (Linux only)</source>
        <translation>Utilizar notificações do sistema (somente para Linux)</translation>
    </message>
    <message>
        <location filename="../src/lib/preferences/preferences.ui" line="459"/>
        <source>Themes</source>
        <translation>Temas</translation>
    </message>
    <message>
        <location filename="../src/lib/preferences/preferences.ui" line="263"/>
        <source>Open other page...</source>
        <translation>Abrir outra página...</translation>
    </message>
    <message>
        <location filename="../src/lib/preferences/preferences.ui" line="478"/>
        <source>&lt;b&gt;Browser Window&lt;/b&gt;</source>
        <translation>&lt;b&gt;Janela do navegador&lt;/b&gt;</translation>
    </message>
    <message>
        <location filename="../src/lib/preferences/preferences.ui" line="1631"/>
        <source>Ask everytime for download location</source>
        <translation>Sempre perguntar aonde salvar os arquivos</translation>
    </message>
    <message>
        <location filename="../src/lib/preferences/preferences.ui" line="869"/>
        <source>Allow JAVA</source>
        <translation>Permitir Java</translation>
    </message>
    <message>
        <location filename="../src/lib/preferences/preferences.ui" line="847"/>
        <source>Web Configuration</source>
        <translation>Configuração web</translation>
    </message>
    <message>
        <location filename="../src/lib/preferences/preferences.ui" line="1688"/>
        <source>&lt;b&gt;Download Options&lt;/b&gt;</source>
        <translation>&lt;b&gt;Opções de downloads&lt;/b&gt;</translation>
    </message>
    <message>
        <location filename="../src/lib/preferences/preferences.ui" line="1541"/>
        <source>&lt;b&gt;Font Sizes&lt;/b&gt;</source>
        <translation>&lt;b&gt;Tamanho da fonte&lt;/b&gt;</translation>
    </message>
    <message>
        <location filename="../src/lib/preferences/preferences.ui" line="1116"/>
        <source>Allow saving history</source>
        <translation>Permitir salvar histórico</translation>
    </message>
    <message>
        <location filename="../src/lib/preferences/preferences.ui" line="721"/>
        <source>Add .co.uk domain by pressing ALT key</source>
        <translation>Adicionar .com.br na barra de endereço, ao apertar a tecla ALT</translation>
    </message>
    <message>
        <location filename="../src/lib/preferences/preferences.ui" line="941"/>
        <source>lines on page</source>
        <translation>linhas na página</translation>
    </message>
    <message>
        <location filename="../src/lib/preferences/preferences.ui" line="1591"/>
        <source>Minimum Logical Font Size</source>
        <translation>Tamanho mínimo da fonte</translation>
    </message>
    <message>
        <location filename="../src/lib/preferences/preferences.ui" line="890"/>
        <source>Print element background</source>
        <extracomment>when you are printing page (on printer), it determine whether to also print background (color, image) of html elements</extracomment>
        <translation>Imprimir os elementos do background</translation>
    </message>
    <message>
        <location filename="../src/lib/preferences/preferences.ui" line="206"/>
        <location filename="../src/lib/preferences/preferences.ui" line="258"/>
        <source>Open speed dial</source>
        <translation>Abrir Acesso rápido</translation>
    </message>
    <message>
        <location filename="../src/lib/preferences/preferences.ui" line="530"/>
        <source>Show Navigation ToolBar on start</source>
        <translation>Mostrar barra de navegação ao iniciar</translation>
    </message>
    <message>
        <location filename="../src/lib/preferences/preferences.cpp" line="506"/>
        <source>Choose stylesheet location...</source>
        <translation>Escolha a localização da folha de estilo...</translation>
    </message>
    <message>
        <location filename="../src/lib/preferences/preferences.ui" line="309"/>
        <location filename="../src/lib/preferences/preferences.cpp" line="720"/>
        <source>Note: You cannot delete active profile.</source>
        <translation>Observação: Você não pode apagar o perfil que está ativo no momento.</translation>
    </message>
    <message>
        <location filename="../src/lib/preferences/preferences.ui" line="132"/>
        <source>Privacy</source>
        <translation>Privacidade</translation>
    </message>
    <message>
        <location filename="../src/lib/preferences/preferences.ui" line="2005"/>
        <source>&lt;b&gt;SSL Certificates&lt;/b&gt;</source>
        <translation>&lt;b&gt;Certificados SSL&lt;/b&gt;</translation>
    </message>
    <message>
        <location filename="../src/lib/preferences/preferences.cpp" line="674"/>
        <source>New Profile</source>
        <translation>Novo perfil</translation>
    </message>
    <message>
        <location filename="../src/lib/preferences/preferences.ui" line="1300"/>
        <source>Don&apos;t use on:</source>
        <translation>Não utilizar em:</translation>
    </message>
    <message>
        <location filename="../src/lib/preferences/preferences.ui" line="1695"/>
        <source>Use native system file dialog
(may or may not cause problems with downloading SSL secured content)</source>
        <translation>Utilizar caixa de diálogo do sistema
(pode interferir na transferência de conteúdo seguro SSL)</translation>
    </message>
    <message>
        <location filename="../src/lib/preferences/preferences.ui" line="587"/>
        <source>Use transparent background</source>
        <translation>Utilizar plano de fundo transparente</translation>
    </message>
    <message>
        <location filename="../src/lib/preferences/preferences.ui" line="325"/>
        <source>Create New</source>
        <translation>Criar novo</translation>
    </message>
    <message>
        <location filename="../src/lib/preferences/preferences.ui" line="876"/>
        <source>Allow DNS Prefetch</source>
        <translation>Permitir obtenção prévia de DNS</translation>
    </message>
    <message>
        <location filename="../src/lib/preferences/preferences.ui" line="196"/>
        <source>Open blank page</source>
        <translation>Abrir página em branco</translation>
    </message>
    <message>
        <location filename="../src/lib/preferences/preferences.ui" line="680"/>
        <source>Closed tabs list instead of opened in tab bar</source>
        <translation>Lista de guias fechadas invés de abertos na barra dos favoritos</translation>
    </message>
    <message>
        <location filename="../src/lib/preferences/preferences.ui" line="1082"/>
        <source>Maximum </source>
        <translation>Máximo </translation>
    </message>
    <message>
        <location filename="../src/lib/preferences/preferences.ui" line="1779"/>
        <source>&lt;b&gt;AutoFill options&lt;/b&gt;</source>
        <translation>&lt;b&gt;Preenchimento automático&lt;/b&gt;</translation>
    </message>
    <message>
        <location filename="../src/lib/preferences/preferences.ui" line="1557"/>
        <source>Default Font Size</source>
        <translation>Tamanho padrão da fonte</translation>
    </message>
    <message>
        <location filename="../src/lib/preferences/preferences.ui" line="904"/>
        <source>Zoom text only</source>
        <translation>Ampliar apenas o texto</translation>
    </message>
    <message>
        <location filename="../src/lib/preferences/preferences.ui" line="112"/>
        <source>Browsing</source>
        <translation>Navegação</translation>
    </message>
    <message>
        <location filename="../src/lib/preferences/preferences.ui" line="127"/>
        <source>Password Manager</source>
        <translation>Gerenciador de senhas</translation>
    </message>
    <message>
        <location filename="../src/lib/preferences/preferences.ui" line="2114"/>
        <source> seconds</source>
        <translation>segundos</translation>
    </message>
    <message>
        <location filename="../src/lib/preferences/preferences.ui" line="1869"/>
        <source>&lt;b&gt;Cookies&lt;/b&gt;</source>
        <translation>&lt;b&gt;Cookies&lt;/b&gt;</translation>
    </message>
    <message>
        <location filename="../src/lib/preferences/preferences.ui" line="673"/>
        <source>Ask when closing multiple tabs</source>
        <translation>Perguntar ao fechar várias guias</translation>
    </message>
    <message>
        <location filename="../src/lib/preferences/preferences.ui" line="1004"/>
        <source>Local Storage</source>
        <translation>Armazenamento local</translation>
    </message>
    <message>
        <location filename="../src/lib/preferences/preferences.ui" line="2101"/>
        <source>Expiration timeout:</source>
        <translation>Terminam em:</translation>
    </message>
    <message>
        <location filename="../src/lib/preferences/preferences.ui" line="1445"/>
        <source>Standard</source>
        <translation>Padrão</translation>
    </message>
    <message>
        <location filename="../src/lib/preferences/preferences.ui" line="231"/>
        <location filename="../src/lib/preferences/preferences.ui" line="360"/>
        <source>Use current</source>
        <translation>Utilizar atual</translation>
    </message>
    <message>
        <location filename="../src/lib/preferences/preferences.ui" line="1274"/>
        <location filename="../src/lib/preferences/preferences.ui" line="1365"/>
        <source>Password:</source>
        <translation>Senha:</translation>
    </message>
    <message>
        <location filename="../src/lib/preferences/preferences.cpp" line="517"/>
        <source>Deleted</source>
        <translation>Eliminado</translation>
    </message>
    <message>
        <location filename="../src/lib/preferences/preferences.ui" line="1482"/>
        <source>Cursive</source>
        <translation>Cursiva</translation>
    </message>
    <message>
        <location filename="../src/lib/preferences/preferences.cpp" line="463"/>
        <source>OSD Notification</source>
        <translation>Notificação</translation>
    </message>
    <message>
        <location filename="../src/lib/preferences/preferences.ui" line="1913"/>
        <location filename="../src/lib/preferences/preferences.ui" line="2172"/>
        <source>&lt;b&gt;Other&lt;/b&gt;</source>
        <translation>&lt;b&gt;Outros&lt;/b&gt;</translation>
    </message>
    <message>
        <location filename="../src/lib/preferences/preferences.ui" line="897"/>
        <source>Include links in focus chain</source>
        <extracomment>focus also links on page (basically &lt;a&gt; elements) when pressing Tab key</extracomment>
        <translation>Incluir ligações na cadeia de foco</translation>
    </message>
    <message>
        <location filename="../src/lib/preferences/preferences.ui" line="102"/>
        <source>Appearance</source>
        <translation>Aparência</translation>
    </message>
    <message>
        <location filename="../src/lib/preferences/preferences.ui" line="1982"/>
        <source>Delete cookies on close</source>
        <translation>Eliminar cookies ao fechar</translation>
    </message>
    <message>
        <location filename="../src/lib/preferences/preferences.ui" line="1906"/>
        <source>Send Do Not Track header to servers</source>
        <translation>Enviar aos servidores uma notificação que o monitoramento não está funcionando</translation>
    </message>
    <message>
        <location filename="../src/lib/preferences/preferences.ui" line="1550"/>
        <source>Fixed Font Size</source>
        <translation>Tamanho fixo da fonte</translation>
    </message>
    <message>
        <location filename="../src/lib/preferences/preferences.ui" line="553"/>
        <source>Show Back / Forward buttons</source>
        <translation>Mostrar botões Voltar/Avançar</translation>
    </message>
    <message>
        <location filename="../src/lib/preferences/preferences.ui" line="1012"/>
        <source>Maximum pages in cache: </source>
        <translation>Número máximo de páginas em cache: </translation>
    </message>
    <message>
        <location filename="../src/lib/preferences/preferences.ui" line="2227"/>
        <source>Change browser identification:</source>
        <translation>Alterar identificação do navegador:</translation>
    </message>
    <message>
        <location filename="../src/lib/preferences/preferences.ui" line="240"/>
        <source>On new tab: </source>
        <translation>Nova guia:</translation>
    </message>
    <message>
        <location filename="../src/lib/preferences/preferences.ui" line="2123"/>
        <source>&lt;b&gt;Note: &lt;/b&gt;You can change position of OSD Notification by dragging it on the screen.</source>
        <translation>&lt;b&gt;Observação: &lt;/b&gt; Você pode alterar a posição da notificação arrastando-a para o local desejado.</translation>
    </message>
    <message>
        <location filename="../src/lib/preferences/preferences.ui" line="1736"/>
        <source>Arguments:</source>
        <translation>Argumentos:</translation>
    </message>
    <message>
        <location filename="../src/lib/preferences/preferences.cpp" line="492"/>
        <source>Choose download location...</source>
        <translation>Escolha o local dos downlods...</translation>
    </message>
    <message>
        <location filename="../src/lib/preferences/preferences.ui" line="43"/>
        <source>QupZilla</source>
        <translation>QupZilla</translation>
    </message>
    <message>
        <location filename="../src/lib/preferences/preferences.ui" line="219"/>
        <source>Homepage: </source>
        <translation>Página inicial: </translation>
    </message>
    <message>
        <location filename="../src/lib/preferences/preferences.cpp" line="685"/>
        <source>Cannot create profile directory!</source>
        <translation>Não foi possível criar a pasta para o seu perfil!</translation>
    </message>
    <message>
        <location filename="../src/lib/preferences/preferences.ui" line="1534"/>
        <source>Fantasy</source>
        <translation>Fantasia</translation>
    </message>
    <message>
        <location filename="../src/lib/preferences/preferences.ui" line="1264"/>
        <location filename="../src/lib/preferences/preferences.ui" line="1358"/>
        <source>Username:</source>
        <translation>Usuário:</translation>
    </message>
    <message>
        <location filename="../src/lib/preferences/preferences.ui" line="700"/>
        <source>&lt;b&gt;Address Bar behaviour&lt;/b&gt;</source>
        <translation>&lt;b&gt;Comportamento da barra de endereço&lt;/b&gt;</translation>
    </message>
    <message>
        <location filename="../src/lib/preferences/preferences.ui" line="1179"/>
        <source>Delete now</source>
        <translation>Apagar agora</translation>
    </message>
    <message>
        <location filename="../src/lib/preferences/preferences.ui" line="1855"/>
        <source>Send Referer header to servers</source>
        <translation>Enviar endereço para os servidores</translation>
    </message>
    <message>
        <location filename="../src/lib/preferences/preferences.ui" line="20"/>
        <source>Preferences</source>
        <translation>Preferências</translation>
    </message>
    <message>
        <location filename="../src/lib/preferences/preferences.ui" line="137"/>
        <source>Notifications</source>
        <translation>Notificações</translation>
    </message>
    <message>
        <location filename="../src/lib/preferences/preferences.ui" line="1729"/>
        <source>Executable:</source>
        <translation>Executável:</translation>
    </message>
    <message>
        <location filename="../src/lib/preferences/preferences.ui" line="1153"/>
        <source>Delete locally stored HTML5 web content on close</source>
        <translation>Eliminar conteúdo HTML5 ao fechar o navegador</translation>
    </message>
    <message>
        <location filename="../src/lib/preferences/preferences.ui" line="1432"/>
        <source>&lt;b&gt;Font Families&lt;/b&gt;</source>
        <translation>&lt;b&gt;Famílias da Fonte&lt;/b&gt;</translation>
    </message>
    <message>
        <location filename="../src/lib/preferences/preferences.cpp" line="705"/>
        <source>Confirmation</source>
        <translation>Confirmação</translation>
    </message>
    <message>
        <location filename="../src/lib/preferences/preferences.ui" line="567"/>
        <source>&lt;b&gt;Background&lt;b/&gt;</source>
        <translation>&lt;b&gt;Fundo&lt;/b&gt;</translation>
    </message>
    <message>
        <location filename="../src/lib/preferences/preferences.ui" line="2033"/>
        <source>Use OSD Notifications</source>
        <translation>Utilizar notificações</translation>
    </message>
    <message>
        <location filename="../src/lib/preferences/preferences.ui" line="1848"/>
        <source>Block popup windows</source>
        <translation>Bloquear janelas popup</translation>
    </message>
    <message>
        <location filename="../src/lib/preferences/preferences.ui" line="97"/>
        <source>General</source>
        <translation>Geral</translation>
    </message>
    <message>
        <location filename="../src/lib/preferences/preferences.ui" line="2179"/>
        <source>StyleSheet automatically loaded with all websites: </source>
        <translation>Carregar folha de estilo automaticamente ao entrar em todos os sites:</translation>
    </message>
    <message>
        <location filename="../src/lib/preferences/preferences.ui" line="2050"/>
        <source>Do not use Notifications</source>
        <translation>Não utilizar notificações</translation>
    </message>
    <message>
        <location filename="../src/lib/preferences/preferences.ui" line="472"/>
        <source>Advanced options</source>
        <translation>Opções avançadas</translation>
    </message>
    <message>
        <location filename="../src/lib/preferences/preferences.ui" line="122"/>
        <source>Downloads</source>
        <translation>Downloads</translation>
    </message>
    <message>
        <location filename="../src/lib/preferences/preferences.cpp" line="523"/>
        <source>Choose executable location...</source>
        <translation>Escolha a localização do executável...</translation>
    </message>
    <message>
        <location filename="../src/lib/preferences/preferences.ui" line="1307"/>
        <source>Manual configuration</source>
        <translation>Configuração manual</translation>
    </message>
    <message>
        <location filename="../src/lib/preferences/preferences.ui" line="2220"/>
        <source>&lt;b&gt;Preferred language for web sites&lt;/b&gt;</source>
        <translation>&lt;b&gt;Idioma preferido para páginas web&lt;/b&gt;</translation>
    </message>
    <message>
        <location filename="../src/lib/preferences/preferences.ui" line="1703"/>
        <source>Close download manager when downloading finishes</source>
        <translation>Fechar gerenciador de download após finalizar todos os downloads</translation>
    </message>
    <message>
        <location filename="../src/lib/preferences/preferences.ui" line="666"/>
        <source>Don&apos;t quit upon closing last tab</source>
        <translation>Não sair ao fechar a última guia</translation>
    </message>
    <message>
        <location filename="../src/lib/preferences/preferences.ui" line="165"/>
        <source>&lt;b&gt;Launching&lt;/b&gt;</source>
        <translation>&lt;b&gt;Iniciar&lt;/b&gt;</translation>
    </message>
    <message>
        <location filename="../src/lib/preferences/preferences.cpp" line="681"/>
        <source>This profile already exists!</source>
        <translation>Esse perfil já existe!</translation>
    </message>
    <message>
        <location filename="../src/lib/preferences/preferences.ui" line="523"/>
        <source>Show Bookmarks ToolBar on start</source>
        <translation>Mostrar barra de favoritos ao iniciar</translation>
    </message>
    <message>
        <location filename="../src/lib/preferences/preferences.ui" line="714"/>
        <source>Select all text by clicking in address bar</source>
        <translation>Selecionar todo o texto ao clicar na barra de endereço</translation>
    </message>
    <message>
        <location filename="../src/lib/preferences/preferences.ui" line="707"/>
        <source>Select all text by double clicking in address bar</source>
        <translation>Selecionar todo o texto ao clicar duas vezes na barra de endereço</translation>
    </message>
    <message>
        <location filename="../src/lib/preferences/preferences.ui" line="645"/>
        <source>Hide tabs when there is only one tab</source>
        <translation>Ocultar guias caso exista apenas uma</translation>
    </message>
    <message>
        <location filename="../src/lib/preferences/preferences.ui" line="546"/>
        <source>Show Home button</source>
        <translation>Mostrar botão Página inicial</translation>
    </message>
    <message>
        <location filename="../src/lib/preferences/preferences.ui" line="952"/>
        <source>Default zoom on pages: </source>
        <translation>Tamanho padrão das páginas: </translation>
    </message>
    <message>
        <location filename="../src/lib/preferences/preferences.ui" line="1876"/>
        <source>Allow storing of cookies</source>
        <translation>Permitir armazenamento de cookies</translation>
    </message>
    <message>
        <location filename="../src/lib/preferences/preferences.ui" line="855"/>
        <source>Allow Netscape Plugins (Flash plugin)</source>
        <translation>Permitir Plugins NetScape (Flash plugin)</translation>
    </message>
    <message>
        <location filename="../src/lib/preferences/preferences.ui" line="431"/>
        <source>Don&apos;t load tabs until selected</source>
        <translation>Não carregar guias até ser selecionada</translation>
    </message>
    <message>
        <location filename="../src/lib/preferences/preferences.ui" line="142"/>
        <source>Extensions</source>
        <translation>Extensões</translation>
    </message>
    <message>
        <location filename="../src/lib/preferences/preferences.ui" line="1344"/>
        <source>&lt;b&gt;Exceptions&lt;/b&gt;</source>
        <translation>&lt;b&gt;Excessões&lt;/b&gt;</translation>
    </message>
    <message>
        <location filename="../src/lib/preferences/preferences.ui" line="1351"/>
        <source>Server:</source>
        <translation>Servidor:</translation>
    </message>
    <message>
        <location filename="../src/lib/preferences/preferences.ui" line="1402"/>
        <source>Use different proxy for https connection</source>
        <translation>Usar proxy diferente para conexões https</translation>
    </message>
    <message>
        <location filename="../src/lib/preferences/preferences.ui" line="750"/>
        <source>Show tab previews</source>
        <translation>Pré visualizar guias</translation>
    </message>
    <message>
        <location filename="../src/lib/preferences/preferences.ui" line="773"/>
        <source>Make tab previews animated</source>
        <translation>Exibir animação</translation>
    </message>
    <message>
        <location filename="../src/lib/preferences/preferences.ui" line="1975"/>
        <source>Certificate Manager</source>
        <translation>Gerenciador de Certificados</translation>
    </message>
    <message>
        <location filename="../src/lib/preferences/preferences.ui" line="1920"/>
        <source>Manage CA certificates</source>
        <translation>Gerenciar certificados de autoridade</translation>
    </message>
    <message>
        <location filename="../src/lib/preferences/preferences.ui" line="741"/>
        <source>Automatically switch to newly opened tab</source>
        <translation>Alterar automaticamente para a mais nova guia aberta</translation>
    </message>
</context>
<context>
    <name>QObject</name>
    <message>
        <location filename="../src/lib/desktopnotifications/desktopnotificationsfactory.cpp" line="117"/>
        <source>Native System Notification</source>
        <translation>Notificações do sistema</translation>
    </message>
    <message>
        <location filename="../src/lib/tools/certificateinfowidget.cpp" line="291"/>
        <source>&lt;not set in certificate&gt;</source>
        <translation>&lt;não definido no certificado&gt;</translation>
    </message>
    <message>
        <location filename="../src/lib/opensearch/opensearchreader.cpp" line="108"/>
        <source>The file is not an OpenSearch 1.1 file.</source>
        <translation>Este não é um arquivo OpenSearch 1.1.</translation>
    </message>
</context>
<context>
    <name>QtWin</name>
    <message>
        <location filename="../src/lib/3rdparty/qtwin.cpp" line="347"/>
        <source>Open new tab</source>
        <translation>Abrir uma nova guia</translation>
    </message>
    <message>
        <location filename="../src/lib/3rdparty/qtwin.cpp" line="351"/>
        <source>Opens a new window if browser is running</source>
        <translation>Abre uma nova janela se o navegador estiver aberto</translation>
    </message>
    <message>
        <location filename="../src/lib/3rdparty/qtwin.cpp" line="355"/>
        <source>Opens a download manager if browser is running</source>
        <translation>Abrir o gerenciador de downloads, se o navegador estiver aberto</translation>
    </message>
    <message>
        <location filename="../src/lib/3rdparty/qtwin.cpp" line="355"/>
        <source>Open download manager</source>
        <translation>Abrir o gerenciador de downloads</translation>
    </message>
    <message>
        <location filename="../src/lib/3rdparty/qtwin.cpp" line="351"/>
        <source>Open new window</source>
        <translation>Abrir uma nova janela</translation>
    </message>
    <message>
        <location filename="../src/lib/3rdparty/qtwin.cpp" line="347"/>
        <source>Opens a new tab if browser is running</source>
        <translation>Abre uma nova guia se o navegador estiver aberto</translation>
    </message>
</context>
<context>
    <name>QupZilla</name>
    <message>
        <location filename="../src/lib/app/qupzilla.cpp" line="345"/>
        <source>&amp;Cut</source>
        <translation>&amp;Reortar</translation>
    </message>
    <message>
        <location filename="../src/lib/app/qupzilla.cpp" line="306"/>
        <source>Quit</source>
        <translation>Sair</translation>
    </message>
    <message>
        <location filename="../src/lib/app/qupzilla.cpp" line="421"/>
        <source>&amp;Back</source>
        <translation>&amp;Voltar</translation>
    </message>
    <message>
        <location filename="../src/lib/app/qupzilla.cpp" line="341"/>
        <source>&amp;Edit</source>
        <translation>&amp;Editar</translation>
    </message>
    <message>
        <location filename="../src/lib/app/qupzilla.cpp" line="314"/>
        <source>&amp;File</source>
        <translation>&amp;Arquivo</translation>
    </message>
    <message>
        <location filename="../src/lib/app/qupzilla.cpp" line="350"/>
        <source>&amp;Find</source>
        <translation>Pro&amp;curar</translation>
    </message>
    <message>
        <location filename="../src/lib/app/qupzilla.cpp" line="480"/>
        <source>&amp;Help</source>
        <translation>Aj&amp;uda</translation>
    </message>
    <message>
        <location filename="../src/lib/app/qupzilla.cpp" line="423"/>
        <source>&amp;Home</source>
        <translation>Pági&amp;na inicial</translation>
    </message>
    <message>
        <location filename="../src/lib/app/qupzilla.cpp" line="343"/>
        <source>&amp;Redo</source>
        <translation>&amp;Refazer</translation>
    </message>
    <message>
        <location filename="../src/lib/app/qupzilla.cpp" line="380"/>
        <source>&amp;Stop</source>
        <translation>&amp;Parar</translation>
    </message>
    <message>
        <location filename="../src/lib/app/qupzilla.cpp" line="342"/>
        <source>&amp;Undo</source>
        <translation>Desfaze&amp;r</translation>
    </message>
    <message>
        <location filename="../src/lib/app/qupzilla.cpp" line="361"/>
        <source>&amp;View</source>
        <translation>E&amp;xibir</translation>
    </message>
    <message>
        <location filename="../src/lib/app/qupzilla.cpp" line="318"/>
        <source>Open &amp;File</source>
        <translation>Abrir Ar&amp;quivo</translation>
    </message>
    <message>
        <location filename="../src/lib/app/qupzilla.cpp" line="346"/>
        <source>C&amp;opy</source>
        <translation>C&amp;opiar</translation>
    </message>
    <message>
        <location filename="../src/lib/app/qupzilla.cpp" line="787"/>
        <location filename="../src/lib/app/qupzilla.cpp" line="817"/>
        <location filename="../src/lib/app/qupzilla.cpp" line="857"/>
        <location filename="../src/lib/app/qupzilla.cpp" line="886"/>
        <location filename="../src/lib/app/qupzilla.cpp" line="911"/>
        <source>Empty</source>
        <translation>Vazio</translation>
    </message>
    <message>
        <location filename="../src/lib/app/qupzilla.cpp" line="956"/>
        <source>Other</source>
        <translation>Outras</translation>
    </message>
    <message>
        <location filename="../src/lib/app/qupzilla.cpp" line="409"/>
        <source>Reset</source>
        <translation>Restaurar</translation>
    </message>
    <message>
        <location filename="../src/lib/app/qupzilla.cpp" line="486"/>
        <source>Information about application</source>
        <translation>Informações do aplicativo</translation>
    </message>
    <message>
        <location filename="../src/lib/app/qupzilla.cpp" line="465"/>
        <source>Web In&amp;spector</source>
        <translation>In&amp;spetor web</translation>
    </message>
    <message>
        <location filename="../src/lib/app/qupzilla.cpp" line="432"/>
        <source>Recently Visited</source>
        <translation>Vistados Recentemente</translation>
    </message>
    <message>
        <location filename="../src/lib/app/qupzilla.cpp" line="320"/>
        <source>Close Window</source>
        <translation>Fechar Janela</translation>
    </message>
    <message>
        <location filename="../src/lib/app/qupzilla.cpp" line="446"/>
        <source>Bookmark &amp;This Page</source>
        <translation>Adicionar essa página aos favori&amp;tos</translation>
    </message>
    <message>
        <location filename="../src/lib/app/qupzilla.cpp" line="347"/>
        <source>&amp;Paste</source>
        <translation>Co&amp;lar</translation>
    </message>
    <message>
        <location filename="../src/lib/app/qupzilla.cpp" line="457"/>
        <source>&amp;Tools</source>
        <translation>Ferramen&amp;tas</translation>
    </message>
    <message>
        <location filename="../src/lib/app/qupzilla.cpp" line="324"/>
        <source>Save Page Screen</source>
        <translation>Salvar Page Screen</translation>
    </message>
    <message>
        <location filename="../src/lib/app/qupzilla.cpp" line="376"/>
        <source>&amp;Fullscreen</source>
        <translation>T&amp;ela Cheia</translation>
    </message>
    <message>
        <location filename="../src/lib/app/qupzilla.cpp" line="860"/>
        <source>Restore All Closed Tabs</source>
        <translation>Restaurar todos as guias fechadas</translation>
    </message>
    <message>
        <location filename="../src/lib/app/qupzilla.cpp" line="317"/>
        <source>Open Location</source>
        <translation>Abrir localização</translation>
    </message>
    <message>
        <location filename="../src/lib/app/qupzilla.cpp" line="1320"/>
        <source>%1 - QupZilla</source>
        <translation>%1 - QupZilla</translation>
    </message>
    <message>
        <location filename="../src/lib/app/qupzilla.cpp" line="316"/>
        <source>New Tab</source>
        <translation>Nova guia</translation>
    </message>
    <message>
        <location filename="../src/lib/app/qupzilla.cpp" line="448"/>
        <source>Organize &amp;Bookmarks</source>
        <translation>Orga&amp;nizar favoritos</translation>
    </message>
    <message>
        <location filename="../src/lib/app/qupzilla.cpp" line="297"/>
        <source>&amp;About QupZilla</source>
        <translation>Sobre QupZill&amp;a</translation>
    </message>
    <message>
        <location filename="../src/lib/app/qupzilla.cpp" line="462"/>
        <source>&amp;Cookies Manager</source>
        <translation>Gerenciador de &amp;cookies</translation>
    </message>
    <message>
        <location filename="../src/lib/app/qupzilla.cpp" line="458"/>
        <source>&amp;Web Search</source>
        <translation>Procurar na &amp;web</translation>
    </message>
    <message>
        <location filename="../src/lib/app/qupzilla.cpp" line="467"/>
        <source>&amp;Private Browsing</source>
        <translation>Navegação &amp;Privada</translation>
    </message>
    <message>
        <location filename="../src/lib/app/qupzilla.cpp" line="408"/>
        <source>Zoom &amp;Out</source>
        <translation>Red&amp;uzir</translation>
    </message>
    <message>
        <location filename="../src/lib/app/qupzilla.cpp" line="315"/>
        <source>&amp;New Window</source>
        <translation>&amp;Nova Janela</translation>
    </message>
    <message>
        <location filename="../src/lib/app/qupzilla.cpp" line="445"/>
        <source>&amp;Bookmarks</source>
        <translation>&amp;Favoritos</translation>
    </message>
    <message>
        <location filename="../src/lib/app/qupzilla.cpp" line="511"/>
        <source>Restore &amp;Closed Tab</source>
        <translation>Restaurar guia &amp;fechada</translation>
    </message>
    <message>
        <location filename="../src/lib/app/qupzilla.cpp" line="407"/>
        <source>Zoom &amp;In</source>
        <translation>Ampl&amp;iar</translation>
    </message>
    <message>
        <location filename="../src/lib/app/qupzilla.cpp" line="391"/>
        <source>Toolbars</source>
        <translation>Barras de Ferramentas</translation>
    </message>
    <message>
        <location filename="../src/lib/app/qupzilla.cpp" line="461"/>
        <source>&amp;Download Manager</source>
        <translation>Gerenciador de &amp;Downloads</translation>
    </message>
    <message>
        <location filename="../src/lib/app/qupzilla.cpp" line="319"/>
        <source>Close Tab</source>
        <translation>Fechar guia</translation>
    </message>
    <message>
        <location filename="../src/lib/app/qupzilla.cpp" line="482"/>
        <source>About &amp;Qt</source>
        <translation>Sobre &amp;Qt</translation>
    </message>
    <message>
        <location filename="../src/lib/app/qupzilla.cpp" line="459"/>
        <source>Page &amp;Info</source>
        <translation>&amp;Informações da página</translation>
    </message>
    <message>
        <location filename="../src/lib/app/qupzilla.cpp" line="413"/>
        <source>&amp;Page Source</source>
        <translation>Código fonte da &amp;Página</translation>
    </message>
    <message>
        <location filename="../src/lib/app/qupzilla.cpp" line="325"/>
        <source>Send Link...</source>
        <translation>Enviar link...</translation>
    </message>
    <message>
        <location filename="../src/lib/app/qupzilla.cpp" line="463"/>
        <source>&amp;AdBlock</source>
        <translation>&amp;AdBlock</translation>
    </message>
    <message>
        <location filename="../src/lib/app/qupzilla.cpp" line="386"/>
        <source>Character &amp;Encoding</source>
        <translation>Codificação dos caract&amp;eres</translation>
    </message>
    <message>
        <location filename="../src/lib/app/qupzilla.cpp" line="861"/>
        <source>Clear list</source>
        <translation>Limpar lista</translation>
    </message>
    <message>
        <location filename="../src/lib/app/qupzilla.cpp" line="326"/>
        <source>&amp;Print...</source>
        <translation>Im&amp;primir...</translation>
    </message>
    <message>
        <location filename="../src/lib/app/qupzilla.cpp" line="1408"/>
        <source>Open file...</source>
        <translation>Abrir arquivo...</translation>
    </message>
    <message>
        <location filename="../src/lib/app/qupzilla.cpp" line="301"/>
        <source>Pr&amp;eferences</source>
        <translation>Pr&amp;eferências</translation>
    </message>
    <message>
        <location filename="../src/lib/app/qupzilla.cpp" line="349"/>
        <source>Select &amp;All</source>
        <translation>Selecion&amp;ar tudo</translation>
    </message>
    <message>
        <location filename="../src/lib/app/qupzilla.cpp" line="435"/>
        <source>Most Visited</source>
        <translation>Mais visitados</translation>
    </message>
    <message>
        <location filename="../src/lib/app/qupzilla.cpp" line="492"/>
        <source>Report &amp;Issue</source>
        <translation>Reportar pro&amp;blema</translation>
    </message>
    <message>
        <location filename="../src/lib/app/qupzilla.cpp" line="362"/>
        <source>&amp;Navigation Toolbar</source>
        <translation>Barra de &amp;navegação</translation>
    </message>
    <message>
        <location filename="../src/lib/app/qupzilla.cpp" line="429"/>
        <source>Closed Tabs</source>
        <translation>Guias Fechadas</translation>
    </message>
    <message>
        <location filename="../src/lib/app/qupzilla.cpp" line="323"/>
        <source>&amp;Save Page As...</source>
        <translation>Sal&amp;var página como...</translation>
    </message>
    <message>
        <location filename="../src/lib/app/qupzilla.cpp" line="383"/>
        <source>&amp;Reload</source>
        <translation>Atualiza&amp;r</translation>
    </message>
    <message>
        <location filename="../src/lib/app/qupzilla.cpp" line="368"/>
        <source>Sta&amp;tus Bar</source>
        <translation>Barra de sta&amp;tus</translation>
    </message>
    <message>
        <location filename="../src/lib/app/qupzilla.cpp" line="282"/>
        <source>Private Browsing Enabled</source>
        <translation>Navegação privada ativada</translation>
    </message>
    <message>
        <location filename="../src/lib/app/qupzilla.cpp" line="420"/>
        <source>Hi&amp;story</source>
        <translation>&amp;Histórico</translation>
    </message>
    <message>
        <location filename="../src/lib/app/qupzilla.cpp" line="464"/>
        <source>RSS &amp;Reader</source>
        <translation>Leitor &amp;RSS</translation>
    </message>
    <message>
        <location filename="../src/lib/app/qupzilla.cpp" line="372"/>
        <source>&amp;Menu Bar</source>
        <translation>Barra de &amp;menu</translation>
    </message>
    <message>
        <location filename="../src/lib/app/qupzilla.cpp" line="109"/>
        <source>QupZilla</source>
        <translation>QupZilla</translation>
    </message>
    <message>
        <location filename="../src/lib/app/qupzilla.cpp" line="365"/>
        <source>&amp;Bookmarks Toolbar</source>
        <translation>&amp;Barra de favoritos</translation>
    </message>
    <message>
        <location filename="../src/lib/app/qupzilla.cpp" line="677"/>
        <source> (Private Browsing)</source>
        <translation>(Navegação privada)</translation>
    </message>
    <message>
        <location filename="../src/lib/app/qupzilla.cpp" line="286"/>
        <source>IP Address of current page</source>
        <translation>Endereço IP da página atual</translation>
    </message>
    <message>
        <location filename="../src/lib/app/qupzilla.cpp" line="466"/>
        <source>Clear Recent &amp;History</source>
        <translation>Apagar &amp;histórico recente</translation>
    </message>
    <message>
        <location filename="../src/lib/app/qupzilla.cpp" line="422"/>
        <source>&amp;Forward</source>
        <translation>&amp;Avançar</translation>
    </message>
    <message>
        <location filename="../src/lib/app/qupzilla.cpp" line="424"/>
        <source>Show &amp;All History</source>
        <translation>Mostr&amp;ar todo o histórico</translation>
    </message>
    <message>
        <location filename="../src/lib/app/qupzilla.cpp" line="329"/>
        <source>Import bookmarks...</source>
        <translation>Importar favoritos...</translation>
    </message>
    <message>
        <location filename="../src/lib/app/qupzilla.cpp" line="447"/>
        <source>Bookmark &amp;All Tabs</source>
        <translation>M&amp;arcar todos os favoritos</translation>
    </message>
    <message>
        <location filename="../src/lib/app/qupzilla.cpp" line="397"/>
        <source>Sidebars</source>
        <translation>Barra lateral</translation>
    </message>
    <message>
        <location filename="../src/lib/app/qupzilla.cpp" line="491"/>
        <source>Configuration Information</source>
        <translation>Informações de Configurações</translation>
    </message>
    <message>
        <location filename="../src/lib/app/qupzilla.cpp" line="1406"/>
        <source>HTML files</source>
        <translation>Arquivos HTML</translation>
    </message>
    <message>
        <location filename="../src/lib/app/qupzilla.cpp" line="1406"/>
        <source>Image files</source>
        <translation>Imagens</translation>
    </message>
    <message>
        <location filename="../src/lib/app/qupzilla.cpp" line="1406"/>
        <source>Text files</source>
        <translation>Arquivos de texto</translation>
    </message>
    <message>
        <location filename="../src/lib/app/qupzilla.cpp" line="1406"/>
        <source>All files</source>
        <translation>Todos os Arquivos</translation>
    </message>
    <message>
        <location filename="../src/lib/app/qupzilla.cpp" line="169"/>
        <source>Last session crashed</source>
        <translation>O navegador foi fechado de forma incorreta</translation>
    </message>
    <message>
        <location filename="../src/lib/app/qupzilla.cpp" line="170"/>
        <source>&lt;b&gt;QupZilla crashed :-(&lt;/b&gt;&lt;br/&gt;Oops, the last session of QupZilla was interrupted unexpectedly. We apologize for this. Would you like to try restoring the last saved state?</source>
        <translation>&lt;b&gt;QupZilla travou :/&lt;/b&gt;&lt;br/&gt;Oops, parece que a última sessão do QupZilla não foi fechada como o planejado. Pedimos mil desculpas por isso. Você deseja que nós tentassemos abrir a última sessão que você estava?</translation>
    </message>
    <message>
        <location filename="../src/lib/app/qupzilla.cpp" line="1777"/>
        <source>Don&apos;t ask again</source>
        <translation>Não perguntar novamente</translation>
    </message>
    <message>
        <location filename="../src/lib/app/qupzilla.cpp" line="1778"/>
        <source>There are still open tabs</source>
        <translation>Ainda existem guias abertas</translation>
    </message>
    <message>
        <location filename="../src/lib/app/qupzilla.cpp" line="1776"/>
        <source>There are still %1 open tabs and your session won&apos;t be stored. 
Are you sure to quit QupZilla?</source>
        <translation>Ainda existe %1 guias abertas, e não será possível salvar a sua sessão. 
Tem certeza que deseja sair do QupZilla?</translation>
    </message>
</context>
<context>
    <name>QupZillaSchemeReply</name>
    <message>
        <location filename="../src/lib/network/qupzillaschemehandler.cpp" line="280"/>
        <source>Fit</source>
        <translation>Ajustar</translation>
    </message>
    <message>
        <location filename="../src/lib/network/qupzillaschemehandler.cpp" line="270"/>
        <source>Url</source>
        <translation>URL</translation>
    </message>
    <message>
        <location filename="../src/lib/network/qupzillaschemehandler.cpp" line="278"/>
        <source>Auto</source>
        <translation>Automático</translation>
    </message>
    <message>
        <location filename="../src/lib/network/qupzillaschemehandler.cpp" line="346"/>
        <source>Data</source>
        <translation>Dados</translation>
    </message>
    <message>
        <location filename="../src/lib/network/qupzillaschemehandler.cpp" line="262"/>
        <source>Edit</source>
        <translation>Editar</translation>
    </message>
    <message>
        <location filename="../src/lib/network/qupzillaschemehandler.cpp" line="149"/>
        <source>Send</source>
        <translation>Enviar</translation>
    </message>
    <message>
        <location filename="../src/lib/network/qupzillaschemehandler.cpp" line="148"/>
        <source>Issue description</source>
        <translation>Descrição do problema</translation>
    </message>
    <message>
        <location filename="../src/lib/network/qupzillaschemehandler.cpp" line="344"/>
        <source>Saved session</source>
        <translation>Sessão salva</translation>
    </message>
    <message>
        <location filename="../src/lib/network/qupzillaschemehandler.cpp" line="272"/>
        <source>Apply</source>
        <translation>Aplicar</translation>
    </message>
    <message>
        <location filename="../src/lib/network/qupzillaschemehandler.cpp" line="319"/>
        <source>Paths</source>
        <translation>Caminhos</translation>
    </message>
    <message>
        <location filename="../src/lib/network/qupzillaschemehandler.cpp" line="271"/>
        <source>Title</source>
        <translation>Título</translation>
    </message>
    <message>
        <location filename="../src/lib/network/qupzillaschemehandler.cpp" line="68"/>
        <source>No Error</source>
        <translation>Sem erros</translation>
    </message>
    <message>
        <location filename="../src/lib/network/qupzillaschemehandler.cpp" line="151"/>
        <source>Please fill out all required fields!</source>
        <translation>Por favor, preencha todos os campos abrigatórios!</translation>
    </message>
    <message>
        <location filename="../src/lib/network/qupzillaschemehandler.cpp" line="338"/>
        <source>Build time</source>
        <translation>Compilado</translation>
    </message>
    <message>
        <location filename="../src/lib/network/qupzillaschemehandler.cpp" line="339"/>
        <source>Platform</source>
        <translation>Plataforma</translation>
    </message>
    <message>
        <location filename="../src/lib/network/qupzillaschemehandler.cpp" line="192"/>
        <location filename="../src/lib/network/qupzillaschemehandler.cpp" line="316"/>
        <source>Information about version</source>
        <translation>Informações da versão</translation>
    </message>
    <message>
        <location filename="../src/lib/network/qupzillaschemehandler.cpp" line="142"/>
        <location filename="../src/lib/network/qupzillaschemehandler.cpp" line="143"/>
        <source>Report Issue</source>
        <translation>Reportar problema</translation>
    </message>
    <message>
        <location filename="../src/lib/network/qupzillaschemehandler.cpp" line="284"/>
        <source>Select image</source>
        <translation>Selecione imagem</translation>
    </message>
    <message>
        <location filename="../src/lib/network/qupzillaschemehandler.cpp" line="146"/>
        <source>Your E-mail</source>
        <translation>O seu Email</translation>
    </message>
    <message>
        <location filename="../src/lib/network/qupzillaschemehandler.cpp" line="202"/>
        <source>Main developer</source>
        <translation>Programador principal</translation>
    </message>
    <message>
        <location filename="../src/lib/network/qupzillaschemehandler.cpp" line="282"/>
        <source>Fit Height</source>
        <translation>Ajustar à altura</translation>
    </message>
    <message>
        <location filename="../src/lib/network/qupzillaschemehandler.cpp" line="173"/>
        <location filename="../src/lib/network/qupzillaschemehandler.cpp" line="190"/>
        <location filename="../src/lib/network/qupzillaschemehandler.cpp" line="191"/>
        <source>About QupZilla</source>
        <translation>Sobre QupZilla</translation>
    </message>
    <message>
        <location filename="../src/lib/network/qupzillaschemehandler.cpp" line="264"/>
        <source>Reload</source>
        <translation>Atualizar</translation>
    </message>
    <message>
        <location filename="../src/lib/network/qupzillaschemehandler.cpp" line="263"/>
        <source>Remove</source>
        <translation>Remover</translation>
    </message>
    <message>
        <location filename="../src/lib/network/qupzillaschemehandler.cpp" line="266"/>
        <source>Load title from page</source>
        <translation>Carregar título da página</translation>
    </message>
    <message>
        <location filename="../src/lib/network/qupzillaschemehandler.cpp" line="347"/>
        <source>Themes</source>
        <translation>Temas</translation>
    </message>
    <message>
        <location filename="../src/lib/network/qupzillaschemehandler.cpp" line="74"/>
        <source>Not Found</source>
        <translation>Não encontrado</translation>
    </message>
    <message>
        <location filename="../src/lib/network/qupzillaschemehandler.cpp" line="281"/>
        <source>Fit Width</source>
        <translation>Ajustar à largura</translation>
    </message>
    <message>
        <location filename="../src/lib/network/qupzillaschemehandler.cpp" line="348"/>
        <source>Translations</source>
        <translation>Traduções</translation>
    </message>
    <message>
        <location filename="../src/lib/network/qupzillaschemehandler.cpp" line="342"/>
        <source>Profile</source>
        <translation>Perfil</translation>
    </message>
    <message>
        <location filename="../src/lib/network/qupzillaschemehandler.cpp" line="201"/>
        <location filename="../src/lib/network/qupzillaschemehandler.cpp" line="337"/>
        <source>WebKit version</source>
        <translation>Versão WebKit</translation>
    </message>
    <message>
        <location filename="../src/lib/network/qupzillaschemehandler.cpp" line="193"/>
        <source>Copyright</source>
        <translation>Direitos autorais</translation>
    </message>
    <message>
        <location filename="../src/lib/network/qupzillaschemehandler.cpp" line="261"/>
        <source>Add New Page</source>
        <translation>Adicionar nova página</translation>
    </message>
    <message>
        <location filename="../src/lib/network/qupzillaschemehandler.cpp" line="169"/>
        <source>Start Page</source>
        <translation>Página inicial</translation>
    </message>
    <message>
        <location filename="../src/lib/network/qupzillaschemehandler.cpp" line="213"/>
        <source>Translators</source>
        <translation>Tradutores</translation>
    </message>
    <message>
        <location filename="../src/lib/network/qupzillaschemehandler.cpp" line="345"/>
        <source>Pinned tabs</source>
        <translation>Separadores fixos</translation>
    </message>
    <message>
        <location filename="../src/lib/network/qupzillaschemehandler.cpp" line="204"/>
        <source>Contributors</source>
        <translation>Contribuidores</translation>
    </message>
    <message>
        <location filename="../src/lib/network/qupzillaschemehandler.cpp" line="260"/>
        <source>Speed Dial</source>
        <translation>Acesso rápido</translation>
    </message>
    <message>
        <location filename="../src/lib/network/qupzillaschemehandler.cpp" line="147"/>
        <source>Issue type</source>
        <translation>Tipo do problema</translation>
    </message>
    <message>
        <location filename="../src/lib/network/qupzillaschemehandler.cpp" line="318"/>
        <source>Browser Identification</source>
        <translation>Identificação do navegador</translation>
    </message>
    <message>
        <location filename="../src/lib/network/qupzillaschemehandler.cpp" line="276"/>
        <source>Speed Dial settings</source>
        <translation>Configurações do Acesso Rápido</translation>
    </message>
    <message>
        <location filename="../src/lib/network/qupzillaschemehandler.cpp" line="277"/>
        <source>Placement: </source>
        <translation>Posicionamento: </translation>
    </message>
    <message>
        <location filename="../src/lib/network/qupzillaschemehandler.cpp" line="274"/>
        <source>New Page</source>
        <translation>Nova página</translation>
    </message>
    <message>
        <location filename="../src/lib/network/qupzillaschemehandler.cpp" line="343"/>
        <source>Settings</source>
        <translation>Configurações</translation>
    </message>
    <message>
        <location filename="../src/lib/network/qupzillaschemehandler.cpp" line="196"/>
        <location filename="../src/lib/network/qupzillaschemehandler.cpp" line="326"/>
        <source>Version</source>
        <translation>Versão</translation>
    </message>
    <message>
        <location filename="../src/lib/network/qupzillaschemehandler.cpp" line="286"/>
        <source>Change size of pages:</source>
        <translation>Alterar tamanho das páginas:</translation>
    </message>
    <message>
        <location filename="../src/lib/network/qupzillaschemehandler.cpp" line="283"/>
        <source>Use background image</source>
        <translation>Utilizar imagem de fundo</translation>
    </message>
    <message>
        <location filename="../src/lib/network/qupzillaschemehandler.cpp" line="285"/>
        <source>Maximum pages in a row:</source>
        <translation>Máximo de páginas por linha:</translation>
    </message>
    <message>
        <location filename="../src/lib/network/qupzillaschemehandler.cpp" line="150"/>
        <source>E-mail is optional&lt;br/&gt;&lt;b&gt;Note: &lt;/b&gt;Please read how to make a bug report &lt;a href=%1&gt;here&lt;/a&gt; first.</source>
        <translation>O Email é opicional&lt;br/&gt;&lt;b&gt;Observação:&lt;/b&gt;Por favor, leia como reportar um bug &lt;a href=%1&gt;aqui&lt;/a&gt; antes.</translation>
    </message>
    <message>
        <location filename="../src/lib/network/qupzillaschemehandler.cpp" line="265"/>
        <source>Are you sure to remove this speed dial?</source>
        <translation>Você tem certeza que deseja remover o site selecionado do acesso rápido?</translation>
    </message>
    <message>
        <location filename="../src/lib/network/qupzillaschemehandler.cpp" line="279"/>
        <source>Cover</source>
        <translation>Cover</translation>
    </message>
    <message>
        <location filename="../src/lib/network/qupzillaschemehandler.cpp" line="287"/>
        <source>Center speed dials</source>
        <translation>Centralizar acesso rápido</translation>
    </message>
    <message>
        <location filename="../src/lib/network/qupzillaschemehandler.cpp" line="314"/>
        <location filename="../src/lib/network/qupzillaschemehandler.cpp" line="315"/>
        <source>Configuration Information</source>
        <translation>Informações de Configurações</translation>
    </message>
    <message>
        <location filename="../src/lib/network/qupzillaschemehandler.cpp" line="321"/>
        <source>Preferences</source>
        <translation>Preferências</translation>
    </message>
    <message>
        <location filename="../src/lib/network/qupzillaschemehandler.cpp" line="322"/>
        <source>Option</source>
        <translation>Opções</translation>
    </message>
    <message>
        <location filename="../src/lib/network/qupzillaschemehandler.cpp" line="323"/>
        <source>Value</source>
        <translation>Valor</translation>
    </message>
    <message>
        <location filename="../src/lib/network/qupzillaschemehandler.cpp" line="325"/>
        <source>Name</source>
        <translation>Nome</translation>
    </message>
    <message>
        <location filename="../src/lib/network/qupzillaschemehandler.cpp" line="327"/>
        <source>Author</source>
        <translation>Autor</translation>
    </message>
    <message>
        <location filename="../src/lib/network/qupzillaschemehandler.cpp" line="328"/>
        <source>Description</source>
        <translation>Descrição</translation>
    </message>
    <message>
        <location filename="../src/lib/network/qupzillaschemehandler.cpp" line="331"/>
        <source>Application version</source>
        <translation>Versão do Aplicativo</translation>
    </message>
    <message>
        <location filename="../src/lib/network/qupzillaschemehandler.cpp" line="336"/>
        <source>Qt version</source>
        <translation>Versão do Qt</translation>
    </message>
    <message>
        <location filename="../src/lib/network/qupzillaschemehandler.cpp" line="320"/>
        <source>Build Configuration</source>
        <translation>Configuração da compilação</translation>
    </message>
    <message>
        <location filename="../src/lib/network/qupzillaschemehandler.cpp" line="350"/>
        <location filename="../src/lib/network/qupzillaschemehandler.cpp" line="351"/>
        <location filename="../src/lib/network/qupzillaschemehandler.cpp" line="352"/>
        <location filename="../src/lib/network/qupzillaschemehandler.cpp" line="353"/>
        <location filename="../src/lib/network/qupzillaschemehandler.cpp" line="354"/>
        <source>Disabled</source>
        <translation>Desabilitado</translation>
    </message>
    <message>
        <location filename="../src/lib/network/qupzillaschemehandler.cpp" line="357"/>
        <location filename="../src/lib/network/qupzillaschemehandler.cpp" line="360"/>
        <location filename="../src/lib/network/qupzillaschemehandler.cpp" line="363"/>
        <location filename="../src/lib/network/qupzillaschemehandler.cpp" line="366"/>
        <location filename="../src/lib/network/qupzillaschemehandler.cpp" line="369"/>
        <source>&lt;b&gt;Enabled&lt;/b&gt;</source>
        <translation>&lt;b&gt;Habilitado&lt;/b&gt;</translation>
    </message>
    <message>
        <location filename="../src/lib/network/qupzillaschemehandler.cpp" line="373"/>
        <source>Debug build</source>
        <translation>Compilar</translation>
    </message>
    <message>
        <location filename="../src/lib/network/qupzillaschemehandler.cpp" line="374"/>
        <source>WebGL support</source>
        <translation>Suporte WebGL</translation>
    </message>
    <message>
        <location filename="../src/lib/network/qupzillaschemehandler.cpp" line="375"/>
        <source>Windows 7 API</source>
        <translation>Windows 7 API</translation>
    </message>
    <message>
        <location filename="../src/lib/network/qupzillaschemehandler.cpp" line="376"/>
        <source>KDE integration</source>
        <translation>Integração com o KDE</translation>
    </message>
    <message>
        <location filename="../src/lib/network/qupzillaschemehandler.cpp" line="377"/>
        <source>Portable build</source>
        <translation>Compilação Portátil</translation>
    </message>
    <message>
        <location filename="../src/lib/network/qupzillaschemehandler.cpp" line="324"/>
        <source>Extensions</source>
        <translation>Extensões</translation>
    </message>
    <message>
        <location filename="../src/lib/network/qupzillaschemehandler.cpp" line="393"/>
        <source>No available extensions.</source>
        <translation>Não há extensões disponíveis.</translation>
    </message>
    <message>
        <location filename="../src/lib/network/qupzillaschemehandler.cpp" line="144"/>
        <source>If you are experiencing problems with QupZilla, please try to disable all extensions first. &lt;br/&gt;If this does not fix it, then please fill out this form: </source>
        <translation>Se você estiver enfrentando problemas com o QupZilla, tente desabilitar as extensões.&lt;br/&gt;Se não funcionar, por favor, preencha o formulário abaixo: </translation>
    </message>
    <message>
        <location filename="../src/lib/network/qupzillaschemehandler.cpp" line="273"/>
        <source>Close</source>
        <translation>Fechar</translation>
    </message>
    <message>
        <location filename="../src/lib/network/qupzillaschemehandler.cpp" line="317"/>
        <source>This page contains information about QupZilla&apos;s current configuration - relevant for troubleshooting. Please include this information when submitting bug reports.</source>
        <translation>Essa página contém informações sobre as configurações atuais do QupZilla - que são importantes para sabermos a causa do problema. Por favor, inclua essas informações quanto for reportar um bug (por favor, escreva em Inglês).</translation>
    </message>
    <message>
        <location filename="../src/lib/network/qupzillaschemehandler.cpp" line="170"/>
        <source>Search on Web</source>
        <translation>Procurar na Internet</translation>
    </message>
    <message>
        <location filename="../src/lib/network/qupzillaschemehandler.cpp" line="171"/>
        <source>Search results provided by DuckDuckGo</source>
        <translation>Resultados direto do DuckDuckGo</translation>
    </message>
    <message>
        <location filename="../src/lib/network/qupzillaschemehandler.cpp" line="174"/>
        <source>&lt;h1&gt;Private Browsing&lt;/h1&gt;</source>
        <translation>&lt;h1&gt;Navegação Privada&lt;/h1&gt;</translation>
    </message>
</context>
<context>
    <name>RSSManager</name>
    <message>
        <location filename="../src/lib/rss/rssmanager.cpp" line="91"/>
        <source>News</source>
        <translation>Notícias</translation>
    </message>
    <message>
        <location filename="../src/lib/rss/rssmanager.ui" line="33"/>
        <location filename="../src/lib/rss/rssmanager.cpp" line="129"/>
        <source>Empty</source>
        <translation>Vazio</translation>
    </message>
    <message>
        <location filename="../src/lib/rss/rssmanager.ui" line="64"/>
        <source>Edit feed</source>
        <translation>Editar feed</translation>
    </message>
    <message>
        <location filename="../src/lib/rss/rssmanager.cpp" line="201"/>
        <source>Edit RSS Feed</source>
        <translation>Editar feed RSS</translation>
    </message>
    <message>
        <location filename="../src/lib/rss/rssmanager.cpp" line="52"/>
        <source>Reload</source>
        <translation>Atualizar</translation>
    </message>
    <message>
        <location filename="../src/lib/rss/rssmanager.ui" line="14"/>
        <source>RSS Reader</source>
        <translation>Leitor RSS</translation>
    </message>
    <message>
        <location filename="../src/lib/rss/rssmanager.cpp" line="195"/>
        <source>Feed URL: </source>
        <translation>Feed URL: </translation>
    </message>
    <message>
        <location filename="../src/lib/rss/rssmanager.cpp" line="244"/>
        <source>Open link in new tab</source>
        <translation>Abrir ligação em nova guia</translation>
    </message>
    <message>
        <location filename="../src/lib/rss/rssmanager.cpp" line="149"/>
        <source>Add new feed</source>
        <translation>Adicionar novo feed</translation>
    </message>
    <message>
        <location filename="../src/lib/rss/rssmanager.cpp" line="403"/>
        <source>You already have this feed.</source>
        <translation>Você já possui esse feed.</translation>
    </message>
    <message>
        <location filename="../src/lib/rss/rssmanager.ui" line="74"/>
        <source>Delete feed</source>
        <translation>Apagar feed</translation>
    </message>
    <message>
        <location filename="../src/lib/rss/rssmanager.ui" line="54"/>
        <source>Add feed</source>
        <translation>Adicionar feed</translation>
    </message>
    <message>
        <location filename="../src/lib/rss/rssmanager.cpp" line="101"/>
        <location filename="../src/lib/rss/rssmanager.cpp" line="141"/>
        <source>Loading...</source>
        <translation>Carregando...</translation>
    </message>
    <message>
        <location filename="../src/lib/rss/rssmanager.cpp" line="155"/>
        <source>New feed</source>
        <translation>Novo feed</translation>
    </message>
    <message>
        <location filename="../src/lib/rss/rssmanager.ui" line="97"/>
        <source>Optimize Database</source>
        <translation>Otimizar banco de dados</translation>
    </message>
    <message>
        <location filename="../src/lib/rss/rssmanager.cpp" line="149"/>
        <source>Please enter URL of new feed:</source>
        <translation>Indique o URL do novo feed:</translation>
    </message>
    <message>
        <location filename="../src/lib/rss/rssmanager.cpp" line="243"/>
        <source>Open link in current tab</source>
        <translation>Abrir link na guia atual</translation>
    </message>
    <message>
        <location filename="../src/lib/rss/rssmanager.cpp" line="403"/>
        <source>RSS feed duplicated</source>
        <translation>Feed RSS duplicado</translation>
    </message>
    <message>
        <location filename="../src/lib/rss/rssmanager.cpp" line="369"/>
        <source>Error in fetching feed</source>
        <translation>Ocorreu um erro ao tentar baixar o feed</translation>
    </message>
    <message>
        <location filename="../src/lib/rss/rssmanager.cpp" line="192"/>
        <source>Fill title and URL of a feed: </source>
        <translation>Indique o título e o URL do feed:</translation>
    </message>
    <message>
        <location filename="../src/lib/rss/rssmanager.cpp" line="127"/>
        <source>You don&apos;t have any RSS Feeds.&lt;br/&gt;
Please add some with RSS icon in navigation bar on site which offers feeds.</source>
        <translation>Ainda não possui nenhum feed RSS.&lt;br/&gt;
Adicione os feeds clicando no símbolo RSS existente na barra de navegação, em sites que disponibilizam esse serviço.</translation>
    </message>
    <message>
        <location filename="../src/lib/rss/rssmanager.cpp" line="194"/>
        <source>Feed title: </source>
        <translation>Título: </translation>
    </message>
</context>
<context>
    <name>RSSNotification</name>
    <message>
        <location filename="../src/lib/rss/rssnotification.ui" line="55"/>
        <source>Add this feed into</source>
        <translation>Adicionar esse fedd no</translation>
    </message>
    <message>
        <location filename="../src/lib/rss/rssnotification.ui" line="84"/>
        <source>Add</source>
        <translation>Adicionar</translation>
    </message>
    <message>
        <location filename="../src/lib/rss/rssnotification.cpp" line="36"/>
        <source>Executable: </source>
        <translation>Executável: </translation>
    </message>
    <message>
        <location filename="../src/lib/rss/rssnotification.cpp" line="36"/>
        <source>Arguments: </source>
        <translation>Argumentos: </translation>
    </message>
    <message>
        <location filename="../src/lib/rss/rssnotification.cpp" line="37"/>
        <source>Cannot start external program</source>
        <translation>Não foi possível iniciar o programa externo</translation>
    </message>
    <message>
        <location filename="../src/lib/rss/rssnotification.cpp" line="37"/>
        <source>Cannot start external program! %1</source>
        <translation>Não foi possível iniciar o programa externo! %1</translation>
    </message>
    <message>
        <location filename="../src/lib/rss/rssnotification.cpp" line="56"/>
        <source>RSS feed &lt;b&gt;&quot;%1&quot;&lt;/b&gt;</source>
        <translation>Feed RSS &lt;b&gt;&quot;%1&quot;&lt;/b&gt;</translation>
    </message>
    <message>
        <location filename="../src/lib/rss/rssnotification.cpp" line="78"/>
        <source>Internal Reader</source>
        <translation>Leitor Interno</translation>
    </message>
    <message>
        <location filename="../src/lib/rss/rssnotification.cpp" line="79"/>
        <source>Other...</source>
        <translation>Outro...</translation>
    </message>
    <message>
        <location filename="../src/lib/rss/rssnotification.cpp" line="120"/>
        <source>Liferea not running</source>
        <translation>Liferea não está em execução</translation>
    </message>
    <message>
        <location filename="../src/lib/rss/rssnotification.cpp" line="120"/>
        <source>Liferea must be running in order to add new feed.</source>
        <translation>Liferea deve estar em execução para poder adicionar novos feeds.</translation>
    </message>
    <message>
        <location filename="../src/lib/rss/rssnotification.cpp" line="132"/>
        <source>To add this RSS feed into other application, please use this information:&lt;br/&gt;&lt;br/&gt;&lt;b&gt;Title: &lt;/b&gt;%1&lt;br/&gt;&lt;b&gt;Url: &lt;/b&gt;%2&lt;br/&gt;&lt;br/&gt;Url address of this feed has been copied into your clipboard.</source>
        <translation>Para adicionar esse feed RSS em outro aplicativo, por favor, use essa informação:&lt;br/&gt;&lt;br/&gt;&lt;b&gt;Título:&lt;/b&gt;%1&lt;br/&gt;&lt;b&gt;URL:&lt;/b&gt;%2&lt;br/&gt;&lt;br/&gt;A URL foi copiada para a sua área de transferência.</translation>
    </message>
    <message>
        <location filename="../src/lib/rss/rssnotification.cpp" line="135"/>
        <source>Add feed into other application</source>
        <translation>Adicionar feed em outro aplicativo</translation>
    </message>
</context>
<context>
    <name>RSSWidget</name>
    <message>
        <location filename="../src/lib/rss/rsswidget.cpp" line="60"/>
        <source>Add</source>
        <translation>Adicionar</translation>
    </message>
    <message>
        <location filename="../src/lib/rss/rsswidget.cpp" line="56"/>
        <source>Untitled feed</source>
        <translation>Feed sem título</translation>
    </message>
    <message>
        <location filename="../src/lib/rss/rsswidget.ui" line="59"/>
        <source>Add RSS Feeds from this site</source>
        <translation>Adicionar feed RSS desta página</translation>
    </message>
</context>
<context>
    <name>SSLManager</name>
    <message>
        <location filename="../src/lib/preferences/sslmanager.ui" line="150"/>
        <source>Add</source>
        <translation>Adicionar</translation>
    </message>
    <message>
        <location filename="../src/lib/preferences/sslmanager.ui" line="57"/>
        <source>This is a list of CA Authorities Certificates stored in the standard system path and in user specified paths.</source>
        <translation>Esta é a lista de autoridades de certificação existentes no sistema e nos caminhos do usuário.</translation>
    </message>
    <message>
        <location filename="../src/lib/preferences/sslmanager.ui" line="166"/>
        <source>If CA Authorities Certificates were not automatically loaded from the system, you can specify paths manually where the certificates are stored.</source>
        <translation>Se as autoridades de certificação não forem carregadas automaticamente, pode especificar os caminhos em que os certificados estão salvos.</translation>
    </message>
    <message>
        <location filename="../src/lib/preferences/sslmanager.ui" line="239"/>
        <source>All certificates must have .crt suffix.
After adding or removing certificate paths, it is neccessary to restart QupZilla in order to take effect the changes.</source>
        <translation>Todos os certificados devem possuir a extensão .crt.
Após adicionar ou remover os caminhos dos certificados, você terá que reiniciar o QupZilla para que as alterações possam ter efeito.</translation>
    </message>
    <message>
        <location filename="../src/lib/preferences/sslmanager.ui" line="217"/>
        <source>Ignore all SSL Warnings</source>
        <translation>Ignorar todos os avisos SSL</translation>
    </message>
    <message>
        <location filename="../src/lib/preferences/sslmanager.ui" line="106"/>
        <location filename="../src/lib/preferences/sslmanager.ui" line="157"/>
        <source>Remove</source>
        <translation>Remover</translation>
    </message>
    <message>
        <location filename="../src/lib/preferences/sslmanager.ui" line="24"/>
        <source>CA Authorities Certificates</source>
        <translation>Autoridades de certificação</translation>
    </message>
    <message>
        <location filename="../src/lib/preferences/sslmanager.ui" line="48"/>
        <location filename="../src/lib/preferences/sslmanager.ui" line="99"/>
        <source>Show info</source>
        <translation>Mostrar informações</translation>
    </message>
    <message>
        <location filename="../src/lib/preferences/sslmanager.ui" line="178"/>
        <source>&lt;b&gt;NOTE:&lt;/b&gt; Setting this option is a high security risk!</source>
        <translation>&lt;b&gt;OBSERVAÇÃO:&lt;/b&gt; esta opção apresenta um grande risco de segurança!</translation>
    </message>
    <message>
        <location filename="../src/lib/preferences/sslmanager.cpp" line="58"/>
        <source>Choose path...</source>
        <translation>Escolha o caminho...</translation>
    </message>
    <message>
        <location filename="../src/lib/preferences/sslmanager.ui" line="126"/>
        <source>Settings</source>
        <translation>Configurações</translation>
    </message>
    <message>
        <location filename="../src/lib/preferences/sslmanager.ui" line="68"/>
        <source>Local Certificates</source>
        <translation>Certificados locais</translation>
    </message>
    <message>
        <location filename="../src/lib/preferences/sslmanager.cpp" line="165"/>
        <source>Certificate Informations</source>
        <translation>Informações do certificado</translation>
    </message>
    <message>
        <location filename="../src/lib/preferences/sslmanager.ui" line="115"/>
        <source>This is a list of Local Certificates stored in your user profile. It also contains all certificates, that have received an exception.</source>
        <translation>Esta é a lista de certificados locais guardados no seu perfil. Também contém todos os certificados que foram excecionados.</translation>
    </message>
    <message>
        <location filename="../src/lib/preferences/sslmanager.ui" line="14"/>
        <source>Certificate Manager</source>
        <translation>Gerenciador de Certificados</translation>
    </message>
    <message>
        <location filename="../src/lib/preferences/sslmanager.ui" line="79"/>
        <source>Import</source>
        <translation>Importar</translation>
    </message>
    <message>
        <location filename="../src/lib/preferences/sslmanager.cpp" line="134"/>
        <source>Import certificate...</source>
        <translation>Importar certificado...</translation>
    </message>
</context>
<context>
    <name>SearchEnginesDialog</name>
    <message>
        <location filename="../src/lib/opensearch/searchenginesdialog.ui" line="56"/>
        <source>Up</source>
        <translation>Para cima</translation>
    </message>
    <message>
        <location filename="../src/lib/opensearch/searchenginesdialog.ui" line="63"/>
        <source>Down</source>
        <translation>Para baixo</translation>
    </message>
    <message>
        <location filename="../src/lib/opensearch/searchenginesdialog.ui" line="36"/>
        <source>Edit</source>
        <translation>Editar</translation>
    </message>
    <message>
        <location filename="../src/lib/opensearch/searchenginesdialog.ui" line="22"/>
        <source>Add...</source>
        <translation>Adicionar...</translation>
    </message>
    <message>
        <location filename="../src/lib/opensearch/searchenginesdialog.ui" line="29"/>
        <source>Remove</source>
        <translation>Remover</translation>
    </message>
    <message>
        <location filename="../src/lib/opensearch/searchenginesdialog.ui" line="14"/>
        <source>Manage Search Engines</source>
        <translation>Gerenciador dos site de pesquisa</translation>
    </message>
    <message>
        <location filename="../src/lib/opensearch/searchenginesdialog.cpp" line="94"/>
        <source>Edit Search Engine</source>
        <translation>Editar site de pesquisa</translation>
    </message>
    <message>
        <location filename="../src/lib/opensearch/searchenginesdialog.ui" line="91"/>
        <source>Defaults</source>
        <translation>Padrão</translation>
    </message>
    <message>
        <location filename="../src/lib/opensearch/searchenginesdialog.ui" line="76"/>
        <source>Search Engine</source>
        <translation>Site de pesquisa</translation>
    </message>
    <message>
        <location filename="../src/lib/opensearch/searchenginesdialog.cpp" line="46"/>
        <location filename="../src/lib/opensearch/searchenginesmanager.cpp" line="238"/>
        <source>Add Search Engine</source>
        <translation>Adicionar site de pesquisa</translation>
    </message>
    <message>
        <location filename="../src/lib/opensearch/searchenginesdialog.ui" line="81"/>
        <source>Shortcut</source>
        <translation>Atalho</translation>
    </message>
</context>
<context>
    <name>SearchEnginesManager</name>
    <message>
        <location filename="../src/lib/opensearch/searchenginesmanager.cpp" line="327"/>
        <source>Error</source>
        <translation>Erro</translation>
    </message>
    <message>
        <location filename="../src/lib/opensearch/searchenginesmanager.cpp" line="327"/>
        <source>Error while adding Search Engine &lt;br&gt;&lt;b&gt;Error Message: &lt;/b&gt; %1</source>
        <translation>Ocorreu um erro ao adicionar o site de pequisa. &lt;br&gt;&lt;b&gt;Mensagem de erro: &lt;/b&gt; %1</translation>
    </message>
    <message>
        <location filename="../src/lib/opensearch/searchenginesmanager.cpp" line="319"/>
        <source>Search Engine &quot;%1&quot; has been successfully added.</source>
        <translation>O site de pesquisa &quot;%1&quot; foi adicionado com sucesso.</translation>
    </message>
    <message>
        <location filename="../src/lib/opensearch/searchenginesmanager.cpp" line="319"/>
        <source>Search Engine Added</source>
        <translation>Site de pesquisa adicionado</translation>
    </message>
    <message>
        <location filename="../src/lib/opensearch/searchenginesmanager.cpp" line="326"/>
        <source>Search Engine is not valid!</source>
        <translation>O site de pesquisa digitado não é valido!</translation>
    </message>
</context>
<context>
    <name>SearchToolBar</name>
    <message>
        <location filename="../src/lib/webview/searchtoolbar.cpp" line="139"/>
        <source>No results found.</source>
        <translation>Nenhum resultado.</translation>
    </message>
</context>
<context>
    <name>SearchToolbar</name>
    <message>
        <location filename="../src/lib/webview/searchtoolbar.ui" line="55"/>
        <source>Search...</source>
        <translation>Procurar...</translation>
    </message>
    <message>
        <location filename="../src/lib/webview/searchtoolbar.ui" line="36"/>
        <source>Search: </source>
        <translation>Procurar: </translation>
    </message>
    <message>
        <location filename="../src/lib/webview/searchtoolbar.ui" line="98"/>
        <source>Case sensitive</source>
        <translation>Diferenciar maiúsculas de minúsculas</translation>
    </message>
    <message>
        <location filename="../src/lib/webview/searchtoolbar.ui" line="88"/>
        <source>Highlight</source>
        <translation>Realçar</translation>
    </message>
</context>
<context>
    <name>SideBar</name>
    <message>
        <location filename="../src/lib/sidebar/sidebar.cpp" line="64"/>
        <location filename="../src/lib/sidebar/sidebar.cpp" line="127"/>
        <source>Bookmarks</source>
        <translation>Favoritos</translation>
    </message>
    <message>
        <location filename="../src/lib/sidebar/sidebar.cpp" line="71"/>
        <location filename="../src/lib/sidebar/sidebar.cpp" line="132"/>
        <source>History</source>
        <translation>Histórico</translation>
    </message>
</context>
<context>
    <name>SiteInfo</name>
    <message>
        <location filename="../src/lib/webview/siteinfo.ui" line="203"/>
        <source>Tag</source>
        <translation>Tag</translation>
    </message>
    <message>
        <location filename="../src/lib/webview/siteinfo.ui" line="222"/>
        <source>&lt;b&gt;Security information&lt;/b&gt;</source>
        <translation>&lt;b&gt;Informações de segurança&lt;/b&gt;</translation>
    </message>
    <message>
        <location filename="../src/lib/webview/siteinfo.ui" line="302"/>
        <source>Image</source>
        <translation>Imagem</translation>
    </message>
    <message>
        <location filename="../src/lib/webview/siteinfo.ui" line="59"/>
        <source>Media</source>
        <translation>Média</translation>
    </message>
    <message>
        <location filename="../src/lib/webview/siteinfo.ui" line="131"/>
        <location filename="../src/lib/webview/siteinfo.ui" line="383"/>
        <source>Size:</source>
        <translation>Tamanho:</translation>
    </message>
    <message>
        <location filename="../src/lib/webview/siteinfo.ui" line="208"/>
        <source>Value</source>
        <translation>Valor</translation>
    </message>
    <message>
        <location filename="../src/lib/webview/siteinfo.ui" line="176"/>
        <source>Site address:</source>
        <translation>Endereço:</translation>
    </message>
    <message>
        <location filename="../src/lib/webview/siteinfo.cpp" line="183"/>
        <source>Save Image to Disk</source>
        <translation>Salvar imagem no disco</translation>
    </message>
    <message>
        <location filename="../src/lib/webview/siteinfo.cpp" line="223"/>
        <source>This preview is not available!</source>
        <translation>Essa preview não está disponível!</translation>
    </message>
    <message>
        <location filename="../src/lib/webview/siteinfo.cpp" line="223"/>
        <location filename="../src/lib/webview/siteinfo.cpp" line="235"/>
        <source>Error!</source>
        <translation>Erro!</translation>
    </message>
    <message>
        <location filename="../src/lib/webview/siteinfo.cpp" line="157"/>
        <source>&lt;b&gt;Connection Not Encrypted.&lt;/b&gt;</source>
        <translation>&lt;b&gt;Conexão Não Criptografada.&lt;/b&gt;</translation>
    </message>
    <message>
        <location filename="../src/lib/webview/siteinfo.ui" line="192"/>
        <source>Meta tags of site:</source>
        <translation>Meta tags da página:</translation>
    </message>
    <message>
        <location filename="../src/lib/webview/siteinfo.cpp" line="40"/>
        <source>&lt;not set in certificate&gt;</source>
        <translation>&lt;não definido no certificado&gt;</translation>
    </message>
    <message>
        <location filename="../src/lib/webview/siteinfo.ui" line="307"/>
        <source>Image address</source>
        <translation>Endereço da imagem</translation>
    </message>
    <message>
        <location filename="../src/lib/webview/siteinfo.cpp" line="150"/>
        <source>&lt;b&gt;Connection is Encrypted.&lt;/b&gt;</source>
        <translation>&lt;b&gt;Conexão criptografada.&lt;/b&gt;</translation>
    </message>
    <message>
        <location filename="../src/lib/webview/siteinfo.ui" line="332"/>
        <source>&lt;b&gt;Preview&lt;/b&gt;</source>
        <translation>&lt;b&gt;Preview&lt;/b&gt;</translation>
    </message>
    <message>
        <location filename="../src/lib/webview/siteinfo.ui" line="183"/>
        <source>Encoding:</source>
        <translation>Codificação:</translation>
    </message>
    <message>
        <location filename="../src/lib/webview/siteinfo.ui" line="14"/>
        <source>Site Info</source>
        <translation>Informações do site</translation>
    </message>
    <message>
        <location filename="../src/lib/webview/siteinfo.cpp" line="181"/>
        <source>Copy Image Name</source>
        <translation>Copiar Nome da Imagem</translation>
    </message>
    <message>
        <location filename="../src/lib/webview/siteinfo.ui" line="242"/>
        <source>Details</source>
        <translation>Detalhes</translation>
    </message>
    <message>
        <location filename="../src/lib/webview/siteinfo.cpp" line="229"/>
        <source>Save image...</source>
        <translation>Salvar imagem...</translation>
    </message>
    <message>
        <location filename="../src/lib/webview/siteinfo.ui" line="69"/>
        <source>Security</source>
        <translation>Segurança</translation>
    </message>
    <message>
        <location filename="../src/lib/webview/siteinfo.cpp" line="180"/>
        <source>Copy Image Location</source>
        <translation>Copiar link da Imagem</translation>
    </message>
    <message>
        <location filename="../src/lib/webview/siteinfo.ui" line="54"/>
        <source>General</source>
        <translation>Geral</translation>
    </message>
    <message>
        <location filename="../src/lib/webview/siteinfo.cpp" line="158"/>
        <source>&lt;b&gt;Your connection to this page is not secured!&lt;/b&gt;</source>
        <translation>&lt;b&gt;A conexão para essa página não é segura.&lt;/b&gt;</translation>
    </message>
    <message>
        <location filename="../src/lib/webview/siteinfo.cpp" line="273"/>
        <source>Preview not available</source>
        <translation>Preview não disponível</translation>
    </message>
    <message>
        <location filename="../src/lib/webview/siteinfo.cpp" line="151"/>
        <source>&lt;b&gt;Your connection to this page is secured with this certificate: &lt;/b&gt;</source>
        <translation>&lt;b&gt;A conexão para essa página é sgura por causa desse certificado.&lt;/b&gt;</translation>
    </message>
    <message>
        <location filename="../src/lib/webview/siteinfo.cpp" line="235"/>
        <source>Cannot write to file!</source>
        <translation>Não foi possível escrever no arquivo!</translation>
    </message>
    <message>
        <location filename="../src/lib/webview/siteinfo.ui" line="64"/>
        <source>Databases</source>
        <translation>Banco de Dados</translation>
    </message>
    <message>
        <location filename="../src/lib/webview/siteinfo.ui" line="360"/>
        <source>&lt;b&gt;Database details&lt;/b&gt;</source>
        <translation>&lt;b&gt;Detalhe do banco de dados&lt;/b&gt;</translation>
    </message>
    <message>
        <location filename="../src/lib/webview/siteinfo.ui" line="369"/>
        <source>Name:</source>
        <translation>Nome:</translation>
    </message>
    <message>
        <location filename="../src/lib/webview/siteinfo.ui" line="376"/>
        <source>Path:</source>
        <translation>Atalho:</translation>
    </message>
    <message>
        <location filename="../src/lib/webview/siteinfo.ui" line="396"/>
        <location filename="../src/lib/webview/siteinfo.ui" line="412"/>
        <location filename="../src/lib/webview/siteinfo.ui" line="428"/>
        <source>&lt;database not selected&gt;</source>
        <translation>&lt;nenhum banco de dados selecionado&gt;</translation>
    </message>
    <message>
        <location filename="../src/lib/webview/siteinfo.cpp" line="144"/>
        <source>No databases are used by this page.</source>
        <translation>Essa página não usa nenhum banco de dados.</translation>
    </message>
</context>
<context>
    <name>SiteInfoWidget</name>
    <message>
        <location filename="../src/lib/webview/siteinfowidget.cpp" line="67"/>
        <source>first</source>
        <translation>primeira</translation>
    </message>
    <message>
        <location filename="../src/lib/webview/siteinfowidget.cpp" line="73"/>
        <source>third</source>
        <translation>terceira</translation>
    </message>
    <message>
        <location filename="../src/lib/webview/siteinfowidget.cpp" line="40"/>
        <source>Your connection to this site is &lt;b&gt;secured&lt;/b&gt;.</source>
        <translation>A conexão para essa página é &lt;b&gt;segura&lt;/b&gt;.</translation>
    </message>
    <message>
        <location filename="../src/lib/webview/siteinfowidget.ui" line="93"/>
        <source>More...</source>
        <translation>Mais...</translation>
    </message>
    <message>
        <location filename="../src/lib/webview/siteinfowidget.cpp" line="70"/>
        <source>second</source>
        <translation>segunda</translation>
    </message>
    <message>
        <location filename="../src/lib/webview/siteinfowidget.cpp" line="56"/>
        <location filename="../src/lib/webview/siteinfowidget.cpp" line="75"/>
        <source>This is your &lt;b&gt;%1&lt;/b&gt; visit of this site.</source>
        <translation>Esta é a sua &lt;b&gt;%1&lt;/b&gt; visita nesse site.</translation>
    </message>
    <message>
        <location filename="../src/lib/webview/siteinfowidget.cpp" line="44"/>
        <source>Your connection to this site is &lt;b&gt;unsecured&lt;/b&gt;.</source>
        <translation>A conexão para essa página &lt;b&gt;não é segura&lt;/b&gt;.</translation>
    </message>
    <message>
        <location filename="../src/lib/webview/siteinfowidget.cpp" line="60"/>
        <source>You have &lt;b&gt;never&lt;/b&gt; visited this site before.</source>
        <translation>Você &lt;b&gt;nunca&lt;/b&gt; visitou esse site antes.</translation>
    </message>
</context>
<context>
    <name>SourceViewer</name>
    <message>
        <location filename="../src/lib/other/sourceviewer.cpp" line="80"/>
        <source>Cut</source>
        <translation>Recortar</translation>
    </message>
    <message>
        <location filename="../src/lib/other/sourceviewer.cpp" line="81"/>
        <source>Copy</source>
        <translation>Copiar</translation>
    </message>
    <message>
        <location filename="../src/lib/other/sourceviewer.cpp" line="76"/>
        <source>Edit</source>
        <translation>Editar</translation>
    </message>
    <message>
        <location filename="../src/lib/other/sourceviewer.cpp" line="70"/>
        <source>File</source>
        <translation>Arquivo</translation>
    </message>
    <message>
        <location filename="../src/lib/other/sourceviewer.cpp" line="85"/>
        <source>Find</source>
        <translation>Localizar</translation>
    </message>
    <message>
        <location filename="../src/lib/other/sourceviewer.cpp" line="78"/>
        <source>Redo</source>
        <translation>Refazer</translation>
    </message>
    <message>
        <location filename="../src/lib/other/sourceviewer.cpp" line="77"/>
        <source>Undo</source>
        <translation>Desfazer</translation>
    </message>
    <message>
        <location filename="../src/lib/other/sourceviewer.cpp" line="96"/>
        <source>View</source>
        <translation>Ver</translation>
    </message>
    <message>
        <location filename="../src/lib/other/sourceviewer.cpp" line="73"/>
        <source>Close</source>
        <translation>Fechar</translation>
    </message>
    <message>
        <location filename="../src/lib/other/sourceviewer.cpp" line="82"/>
        <source>Paste</source>
        <translation>Colar</translation>
    </message>
    <message>
        <location filename="../src/lib/other/sourceviewer.cpp" line="216"/>
        <source>Enter line number</source>
        <translation>Indique o número da linha</translation>
    </message>
    <message>
        <location filename="../src/lib/other/sourceviewer.cpp" line="204"/>
        <source>Editable changed</source>
        <translation>Editável alterado</translation>
    </message>
    <message>
        <location filename="../src/lib/other/sourceviewer.cpp" line="163"/>
        <source>Error!</source>
        <translation>Erro!</translation>
    </message>
    <message>
        <location filename="../src/lib/other/sourceviewer.cpp" line="164"/>
        <source>Error writing to file</source>
        <translation>Erro ao escrever no arquivo</translation>
    </message>
    <message>
        <location filename="../src/lib/other/sourceviewer.cpp" line="195"/>
        <source>Cannot reload source. Page has been closed.</source>
        <translation>Não foi possível carregar o código fonte. A página foi fechada.</translation>
    </message>
    <message>
        <location filename="../src/lib/other/sourceviewer.cpp" line="97"/>
        <source>Reload</source>
        <translation>Atualizar</translation>
    </message>
    <message>
        <location filename="../src/lib/other/sourceviewer.cpp" line="71"/>
        <source>Save as...</source>
        <translation>Salvar como...</translation>
    </message>
    <message>
        <location filename="../src/lib/other/sourceviewer.cpp" line="100"/>
        <source>Word Wrap</source>
        <translation>Translineação</translation>
    </message>
    <message>
        <location filename="../src/lib/other/sourceviewer.cpp" line="42"/>
        <source>Source of </source>
        <translation>Código fonte de </translation>
    </message>
    <message>
        <location filename="../src/lib/other/sourceviewer.cpp" line="192"/>
        <source>Source reloaded</source>
        <translation>Código fonte recarregado</translation>
    </message>
    <message>
        <location filename="../src/lib/other/sourceviewer.cpp" line="156"/>
        <source>Save file...</source>
        <translation>Salvar arquivo...</translation>
    </message>
    <message>
        <location filename="../src/lib/other/sourceviewer.cpp" line="99"/>
        <source>Editable</source>
        <translation>Editável</translation>
    </message>
    <message>
        <location filename="../src/lib/other/sourceviewer.cpp" line="84"/>
        <source>Select All</source>
        <translation>Selecionar tudo</translation>
    </message>
    <message>
        <location filename="../src/lib/other/sourceviewer.cpp" line="170"/>
        <source>Source successfully saved</source>
        <translation>Código fonte salvo com sucesso</translation>
    </message>
    <message>
        <location filename="../src/lib/other/sourceviewer.cpp" line="211"/>
        <source>Word Wrap changed</source>
        <translation>Translineação alterada</translation>
    </message>
    <message>
        <location filename="../src/lib/other/sourceviewer.cpp" line="87"/>
        <location filename="../src/lib/other/sourceviewer.cpp" line="216"/>
        <source>Go to Line...</source>
        <translation>Ir para a linha...</translation>
    </message>
    <message>
        <location filename="../src/lib/other/sourceviewer.cpp" line="163"/>
        <source>Cannot write to file!</source>
        <translation>Não foi possível escrever no arquivo!</translation>
    </message>
</context>
<context>
    <name>SourceViewerSearch</name>
    <message>
        <location filename="../src/lib/other/sourceviewersearch.ui" line="49"/>
        <source>Search...</source>
        <translation>Procurar...</translation>
    </message>
    <message>
        <location filename="../src/lib/other/sourceviewersearch.ui" line="42"/>
        <source>Search: </source>
        <translation>Procurar: </translation>
    </message>
</context>
<context>
    <name>SpeedDial</name>
    <message>
        <location filename="../src/lib/plugins/speeddial.cpp" line="289"/>
        <source>Select image...</source>
        <translation>Selecione a imagem...</translation>
    </message>
    <message>
        <location filename="../src/lib/plugins/speeddial.cpp" line="342"/>
        <source>Unable to load</source>
        <translation>Não foi possível carregar</translation>
    </message>
    <message>
        <location filename="../src/lib/plugins/speeddial.cpp" line="288"/>
        <source>Image files</source>
        <translation>Imagens</translation>
    </message>
</context>
<context>
    <name>SqueezeLabelV2</name>
    <message>
        <location filename="../src/lib/3rdparty/squeezelabelv2.cpp" line="62"/>
        <source>Copy</source>
        <translation>Copiar</translation>
    </message>
</context>
<context>
    <name>TabBar</name>
    <message>
        <location filename="../src/lib/webview/tabbar.cpp" line="151"/>
        <source>&amp;Bookmark This Tab</source>
        <translation>Adicionar essa guia aos &amp;favoritos</translation>
    </message>
    <message>
        <location filename="../src/lib/webview/tabbar.cpp" line="150"/>
        <source>Re&amp;load All Tabs</source>
        <translation>Atualizar todas as guia&amp;s</translation>
    </message>
    <message>
        <location filename="../src/lib/webview/tabbar.cpp" line="147"/>
        <source>&amp;Duplicate Tab</source>
        <translation>&amp;Duplicar guias</translation>
    </message>
    <message>
        <location filename="../src/lib/webview/tabbar.cpp" line="159"/>
        <source>Cl&amp;ose</source>
        <translation>F&amp;echar</translation>
    </message>
    <message>
        <location filename="../src/lib/webview/tabbar.cpp" line="133"/>
        <source>&amp;New tab</source>
        <translation>&amp;Nova guia</translation>
    </message>
    <message>
        <location filename="../src/lib/webview/tabbar.cpp" line="144"/>
        <source>&amp;Reload Tab</source>
        <translation>Atualiza&amp;r guia</translation>
    </message>
    <message>
        <location filename="../src/lib/webview/tabbar.cpp" line="166"/>
        <source>Restore &amp;Closed Tab</source>
        <translation>Recuperar guia fe&amp;chada</translation>
    </message>
    <message>
        <location filename="../src/lib/webview/tabbar.cpp" line="148"/>
        <source>&amp;Pin Tab</source>
        <translation>&amp;Fixar guia</translation>
    </message>
    <message>
        <location filename="../src/lib/webview/tabbar.cpp" line="148"/>
        <source>Un&amp;pin Tab</source>
        <translation>Des&amp;fixar guia</translation>
    </message>
    <message>
        <location filename="../src/lib/webview/tabbar.cpp" line="163"/>
        <source>Reloa&amp;d All Tabs</source>
        <translation>Atualizar to&amp;das as guias</translation>
    </message>
    <message>
        <location filename="../src/lib/webview/tabbar.cpp" line="158"/>
        <source>Close Ot&amp;her Tabs</source>
        <translation>Fechar as o&amp;utras guias</translation>
    </message>
    <message>
        <location filename="../src/lib/webview/tabbar.cpp" line="141"/>
        <source>&amp;Stop Tab</source>
        <translation>Parar guia&amp;s</translation>
    </message>
    <message>
        <location filename="../src/lib/webview/tabbar.cpp" line="152"/>
        <source>Bookmark &amp;All Tabs</source>
        <translation>&amp;Salvar todas as guias nos Favoritos</translation>
    </message>
    <message>
        <location filename="../src/lib/webview/tabbar.cpp" line="164"/>
        <source>Bookmark &amp;All Ta&amp;bs</source>
        <translation>S&amp;alvar todas as guias nos Favoritos</translation>
    </message>
</context>
<context>
    <name>TabWidget</name>
    <message>
        <location filename="../src/lib/webview/tabwidget.cpp" line="631"/>
        <source>Empty</source>
        <translation>Vazio</translation>
    </message>
    <message>
        <location filename="../src/lib/webview/tabwidget.cpp" line="133"/>
        <source>List of tabs</source>
        <translation>Lista de guias</translation>
    </message>
    <message>
        <location filename="../src/lib/webview/tabwidget.cpp" line="634"/>
        <source>Restore All Closed Tabs</source>
        <translation>Restaurar todas as guias fechadas</translation>
    </message>
    <message>
        <location filename="../src/lib/webview/tabwidget.cpp" line="243"/>
        <source>Currently you have %1 opened tabs</source>
        <translation>Atualmente, existe %1 guias abertas</translation>
    </message>
    <message>
        <location filename="../src/lib/webview/tabwidget.cpp" line="51"/>
        <source>New Tab</source>
        <translation>Nova Guia</translation>
    </message>
    <message>
        <location filename="../src/lib/webview/tabwidget.cpp" line="260"/>
        <location filename="../src/lib/webview/tabwidget.h" line="97"/>
        <location filename="../src/lib/webview/tabwidget.h" line="98"/>
        <source>New tab</source>
        <translation>Nova Guia</translation>
    </message>
    <message>
        <location filename="../src/lib/webview/tabwidget.cpp" line="635"/>
        <source>Clear list</source>
        <translation>Limpar a lista</translation>
    </message>
    <message>
        <location filename="../src/lib/webview/tabwidget.cpp" line="221"/>
        <source>Loading...</source>
        <translation>Carregando...</translation>
    </message>
    <message>
        <location filename="../src/lib/webview/tabwidget.cpp" line="225"/>
        <source>No Named Page</source>
        <translation>Página sem nome</translation>
    </message>
</context>
<context>
    <name>TabbedWebView</name>
    <message>
        <location filename="../src/lib/webview/tabbedwebview.cpp" line="267"/>
        <source>Inspect Element</source>
        <translation>Inspecionar elemento</translation>
    </message>
    <message>
        <location filename="../src/lib/webview/tabbedwebview.cpp" line="193"/>
        <source>%1 - QupZilla</source>
        <translation>%1 - QupZilla</translation>
    </message>
    <message>
        <location filename="../src/lib/webview/tabbedwebview.cpp" line="157"/>
        <source>Loading...</source>
        <translation>Carregando...</translation>
    </message>
    <message>
        <location filename="../src/lib/webview/tabbedwebview.cpp" line="81"/>
        <source>Failed loading page</source>
        <translation>Falha ao carregar a página</translation>
    </message>
</context>
<context>
    <name>ThemeManager</name>
    <message>
        <location filename="../src/lib/preferences/thememanager.ui" line="45"/>
        <source>&lt;b&gt;Author:&lt;/b&gt;</source>
        <translation>&lt;b&gt;Autor:&lt;/b&gt;</translation>
    </message>
    <message>
        <location filename="../src/lib/preferences/thememanager.ui" line="112"/>
        <source>License</source>
        <translation>Licença</translation>
    </message>
    <message>
        <location filename="../src/lib/preferences/thememanager.ui" line="35"/>
        <source>&lt;b&gt;Name:&lt;/b&gt;</source>
        <translation>&lt;b&gt;Nome:&lt;/b&gt;</translation>
    </message>
    <message>
        <location filename="../src/lib/preferences/thememanager.ui" line="68"/>
        <source>&lt;b&gt;Description:&lt;/b&gt;</source>
        <translation>&lt;b&gt;Descrição:&lt;/b&gt;</translation>
    </message>
</context>
<context>
    <name>ToolButton</name>
    <message>
        <location filename="../src/lib/navigation/reloadstopbutton.cpp" line="30"/>
        <source>Stop</source>
        <translation>Parar</translation>
    </message>
    <message>
        <location filename="../src/lib/navigation/reloadstopbutton.cpp" line="38"/>
        <source>Reload</source>
        <translation>Atualizar</translation>
    </message>
</context>
<context>
    <name>Updater</name>
    <message>
        <location filename="../src/lib/other/updater.cpp" line="126"/>
        <source>Update</source>
        <translation>Atualizar</translation>
    </message>
    <message>
        <location filename="../src/lib/other/updater.cpp" line="117"/>
        <source>New version of QupZilla is ready to download.</source>
        <translation>Existe uma nova versão disponível.</translation>
    </message>
    <message>
        <location filename="../src/lib/other/updater.cpp" line="117"/>
        <source>Update available</source>
        <translation>Atualização disponível</translation>
    </message>
</context>
<context>
    <name>WebInspectorDockWidget</name>
    <message>
        <location filename="../src/lib/webview/webinspectordockwidget.cpp" line="29"/>
        <location filename="../src/lib/webview/webinspectordockwidget.cpp" line="32"/>
        <source>Web Inspector</source>
        <translation>Inspetor web</translation>
    </message>
</context>
<context>
    <name>WebPage</name>
    <message>
        <location filename="../src/lib/webview/webpage.cpp" line="642"/>
        <source>Server closed the connection</source>
        <translation>O servidor fechou a conexão</translation>
    </message>
    <message>
        <location filename="../src/lib/webview/webpage.cpp" line="663"/>
        <source>Proxy connection timed out</source>
        <translation>A conexão proxy expirou</translation>
    </message>
    <message>
        <location filename="../src/lib/webview/webpage.cpp" line="761"/>
        <source>If your computer or network is protected by a firewall or proxy, make sure that QupZilla is permitted to access the Web.</source>
        <translation>Se o computador estiver protegido por um firewall ou proxy, certifique-se que o QupZilla pode acessar à Internet.</translation>
    </message>
    <message>
        <location filename="../src/lib/webview/webpage.cpp" line="657"/>
        <source>Proxy connection refused</source>
        <translation>Conexão de proxy recusada</translation>
    </message>
    <message>
        <location filename="../src/lib/webview/webpage.cpp" line="471"/>
        <source>Confirm form resubmission</source>
        <translation>Confirmar envio de formulário</translation>
    </message>
    <message>
        <location filename="../src/lib/webview/webpage.cpp" line="917"/>
        <source>Choose file...</source>
        <translation>Escolher arquivo...</translation>
    </message>
    <message>
        <location filename="../src/lib/webview/webpage.cpp" line="760"/>
        <source>If you are unable to load any pages, check your computer&apos;s network connection.</source>
        <translation>Se você não consegue carregar nenhuma página, verifique se o seu computador está conectado à Internet.</translation>
    </message>
    <message>
        <location filename="../src/lib/webview/webpage.cpp" line="660"/>
        <source>Proxy server not found</source>
        <translation>Servidor proxy não encontrado</translation>
    </message>
    <message>
        <location filename="../src/lib/webview/webpage.cpp" line="654"/>
        <source>Temporary network failure</source>
        <translation>Falha temporária de rede</translation>
    </message>
    <message>
        <location filename="../src/lib/webview/webpage.cpp" line="724"/>
        <source>Content Access Denied</source>
        <translation>Conteúdo Bloqueado</translation>
    </message>
    <message>
        <location filename="../src/lib/webview/webpage.cpp" line="739"/>
        <source>Error code %1</source>
        <translation>Código de erro: %1</translation>
    </message>
    <message>
        <location filename="../src/lib/webview/webpage.cpp" line="666"/>
        <source>Proxy authentication required</source>
        <translation>Requer autorização de proxy</translation>
    </message>
    <message>
        <location filename="../src/lib/webview/webpage.cpp" line="648"/>
        <source>Connection timed out</source>
        <translation>A conexão expirou</translation>
    </message>
    <message>
        <location filename="../src/lib/webview/webpage.cpp" line="639"/>
        <source>Server refused the connection</source>
        <translation>O servidor recusou a conexão</translation>
    </message>
    <message>
        <location filename="../src/lib/webview/webpage.cpp" line="469"/>
        <source>To show this page, QupZilla must resend request which do it again 
(like searching on making an shopping, which has been already done.)</source>
        <translation>Para exibir essa página, o QupZilla terá que reenviar a sua solicitação 
(ou seja, se você digitou alguma coisa, provavelmente terá que digitar novamente)</translation>
    </message>
    <message>
        <location filename="../src/lib/webview/webpage.cpp" line="651"/>
        <source>Untrusted connection</source>
        <translation>Conexão não confiável</translation>
    </message>
    <message>
        <location filename="../src/lib/webview/webpage.cpp" line="669"/>
        <source>Content not found</source>
        <translation>Conteúdo não encontrado</translation>
    </message>
    <message>
        <location filename="../src/lib/webview/webpage.cpp" line="758"/>
        <source>QupZilla can&apos;t load page from %1.</source>
        <translation>O QupZilla não conseguiu carregar a página %1.</translation>
    </message>
    <message>
        <location filename="../src/lib/webview/webpage.cpp" line="645"/>
        <source>Server not found</source>
        <translation>Servidor não encontrado</translation>
    </message>
    <message>
        <location filename="../src/lib/webview/webpage.cpp" line="869"/>
        <source>Prevent this page from creating additional dialogs</source>
        <translation>Impedir que esta página crie mais caixas de diálogo</translation>
    </message>
    <message>
        <location filename="../src/lib/webview/webpage.cpp" line="762"/>
        <source>Try Again</source>
        <translation>Tente novamente</translation>
    </message>
    <message>
        <location filename="../src/lib/webview/webpage.cpp" line="618"/>
        <source>Select files to upload...</source>
        <translation>Selecione os arquivos que deseja enviar...</translation>
    </message>
    <message>
        <location filename="../src/lib/webview/webpage.cpp" line="704"/>
        <source>AdBlocked Content</source>
        <translation>Conteúdo bloqueado</translation>
    </message>
    <message>
        <location filename="../src/lib/webview/webpage.cpp" line="759"/>
        <source>Check the address for typing errors such as &lt;b&gt;ww.&lt;/b&gt;example.com instead of &lt;b&gt;www.&lt;/b&gt;example.com</source>
        <translation>Verifique se existem erros bobos no endereço digitado, como &lt;b&gt;ww.&lt;/b&gt;exemplo.com invés de &lt;b&gt;www.&lt;/b&gt;exemplo.com</translation>
    </message>
    <message>
        <location filename="../src/lib/webview/webpage.cpp" line="751"/>
        <source>Failed loading page</source>
        <translation>Falha ao carregar a página</translation>
    </message>
    <message>
        <location filename="../src/lib/webview/webpage.cpp" line="861"/>
        <source>JavaScript alert</source>
        <translation>Alerta JavaScript</translation>
    </message>
    <message>
        <location filename="../src/lib/webview/webpage.cpp" line="672"/>
        <source>Unknown network error</source>
        <translation>Erro de rede desconhecido</translation>
    </message>
    <message>
        <location filename="../src/lib/webview/webpage.cpp" line="331"/>
        <source>Remember my choice for this protocol</source>
        <translation>Memorizar minha escolha para esse protocolo</translation>
    </message>
    <message>
        <location filename="../src/lib/webview/webpage.cpp" line="332"/>
        <source>External Protocol Request</source>
        <translation>Pedido de protocolo adicional</translation>
    </message>
    <message>
        <location filename="../src/lib/webview/webpage.cpp" line="326"/>
        <source>QupZilla cannot handle &lt;b&gt;%1:&lt;/b&gt; links. The requested link is &lt;ul&gt;&lt;li&gt;%2&lt;/li&gt;&lt;/ul&gt;Do you want QupZilla to try open this link in system application?</source>
        <translation>O QupZilla não consegue entender &lt;b&gt;%1&lt;/b&gt; links. Quem está pedindo é/são: &lt;ul&gt;&lt;li&gt;%2&lt;/li&gt;&lt;/ul&gt;. Você deseja que o QupZilla tente abrir esses links nos aplicativos do sistema? </translation>
    </message>
    <message>
        <location filename="../src/lib/webview/webpage.cpp" line="708"/>
        <source>Blocked by &lt;i&gt;%1&lt;/i&gt;</source>
        <translation>Bloqueado por &lt;i&gt;%1&lt;/i&gt;</translation>
    </message>
    <message>
        <source>To show this page, QupZilla must resend request which do it again 
(like searching on making an shoping, which has been already done.)</source>
        <translation type="obsolete">Para exibir essa página, Qupzilla precisa reenviar o pedido novamente 
(ou seja, talvez você tenha que digitar tudo novamente.)</translation>
    </message>
</context>
<context>
    <name>WebSearchBar</name>
    <message>
        <location filename="../src/lib/navigation/websearchbar.cpp" line="219"/>
        <source>Add %1 ...</source>
        <translation>Adicionar %1...</translation>
    </message>
    <message>
        <location filename="../src/lib/navigation/websearchbar.cpp" line="102"/>
        <source>Manage Search Engines</source>
        <translation>Gerenciador dos Sites de Pesquisa</translation>
    </message>
    <message>
        <location filename="../src/lib/navigation/websearchbar.cpp" line="248"/>
        <source>Clear All</source>
        <translation>Apagar tudo</translation>
    </message>
    <message>
        <location filename="../src/lib/navigation/websearchbar.cpp" line="294"/>
        <source>Show suggestions</source>
<<<<<<< HEAD
        <translation type="unfinished"></translation>
=======
        <translation>Exibir Sugestões</translation>
>>>>>>> 136364c1
    </message>
    <message>
        <location filename="../src/lib/navigation/websearchbar.cpp" line="242"/>
        <source>Paste And &amp;Search</source>
        <translation>Colar e Pr&amp;ocurar</translation>
    </message>
</context>
<context>
    <name>WebView</name>
    <message>
        <location filename="../src/lib/webview/webview.cpp" line="741"/>
        <source>&amp;Back</source>
        <translation>Volta&amp;r</translation>
    </message>
    <message>
        <location filename="../src/lib/webview/webview.cpp" line="917"/>
        <source>&amp;Mute</source>
        <translation>&amp;Mudo</translation>
    </message>
    <message>
        <location filename="../src/lib/webview/webview.cpp" line="916"/>
        <source>&amp;Play</source>
        <translation>Re&amp;produzir</translation>
    </message>
    <message>
        <location filename="../src/lib/webview/webview.cpp" line="824"/>
        <source>&amp;Save image as...</source>
        <translation>Sa&amp;lvar imagem como...</translation>
    </message>
    <message>
        <location filename="../src/lib/webview/webview.cpp" line="756"/>
        <source>Show &amp;only this frame</source>
        <translation>M&amp;ostrar apenas esta moldura</translation>
    </message>
    <message>
        <location filename="../src/lib/webview/webview.cpp" line="658"/>
        <source>S&amp;top</source>
        <translation>Pa&amp;rar</translation>
    </message>
    <message>
        <location filename="../src/lib/webview/webview.cpp" line="764"/>
        <source>Reset</source>
        <translation>Recuperar</translation>
    </message>
    <message>
        <location filename="../src/lib/webview/webview.cpp" line="802"/>
        <source>&amp;Save link as...</source>
        <translation>&amp;Salvar link como...</translation>
    </message>
    <message>
        <location filename="../src/lib/webview/webview.cpp" line="869"/>
        <source>Go to &amp;web address</source>
        <translation>Ir para endereço &amp;web</translation>
    </message>
    <message>
        <location filename="../src/lib/webview/webview.cpp" line="804"/>
        <source>&amp;Copy link address</source>
        <translation>&amp;Copiar link</translation>
    </message>
    <message>
        <location filename="../src/lib/webview/webview.cpp" line="766"/>
        <source>Show so&amp;urce of frame</source>
        <translation>Mostrar código fonte da mold&amp;ura</translation>
    </message>
    <message>
        <location filename="../src/lib/webview/webview.cpp" line="916"/>
        <source>&amp;Pause</source>
        <translation>&amp;Pausa</translation>
    </message>
    <message>
        <location filename="../src/lib/webview/webview.cpp" line="921"/>
        <source>Save Media To &amp;Disk</source>
        <translation>Gravar arquivo no &amp;disco</translation>
    </message>
    <message>
        <location filename="../src/lib/webview/webview.cpp" line="776"/>
        <source>&amp;Print page</source>
        <translation>Im&amp;primir</translation>
    </message>
    <message>
        <location filename="../src/lib/webview/webview.cpp" line="755"/>
        <source>This frame</source>
        <translation>Esta moldura</translation>
    </message>
    <message>
        <location filename="../src/lib/webview/webview.cpp" line="801"/>
        <source>B&amp;ookmark link</source>
        <translation>Salvar link nos fav&amp;oritos</translation>
    </message>
    <message>
        <location filename="../src/lib/webview/webview.cpp" line="775"/>
        <source>Send page link...</source>
        <translation>Enviar link da página...</translation>
    </message>
    <message>
        <location filename="../src/lib/webview/webview.cpp" line="760"/>
        <source>Print frame</source>
        <translation>Imprimir moldura</translation>
    </message>
    <message>
        <location filename="../src/lib/webview/webview.cpp" line="762"/>
        <source>Zoom &amp;in</source>
        <translation>Ampl&amp;iar</translation>
    </message>
    <message>
        <location filename="../src/lib/webview/webview.cpp" line="763"/>
        <source>&amp;Zoom out</source>
        <translation>Redu&amp;zir</translation>
    </message>
    <message>
        <location filename="../src/lib/webview/webview.cpp" line="821"/>
        <source>Copy im&amp;age</source>
        <translation>Copi&amp;ar imagem</translation>
    </message>
    <message>
        <location filename="../src/lib/webview/webview.cpp" line="816"/>
        <source>Show i&amp;mage</source>
        <translation>Abrir i&amp;magem</translation>
    </message>
    <message>
        <source>Open ima&amp;ge in new tab</source>
        <translation type="obsolete">Abrir i&amp;magem em nova guia</translation>
    </message>
    <message>
        <location filename="../src/lib/webview/webview.cpp" line="783"/>
        <source>Validate page</source>
        <translation>Validar página</translation>
    </message>
    <message>
        <location filename="../src/lib/webview/webview.cpp" line="803"/>
        <source>Send link...</source>
        <translation>Enviar link...</translation>
    </message>
    <message>
        <location filename="../src/lib/webview/webview.cpp" line="883"/>
        <source>Search &quot;%1 ..&quot; with %2</source>
        <translation>Procurar &quot;%1 ...&quot; no %2</translation>
    </message>
    <message>
        <location filename="../src/lib/webview/webview.cpp" line="757"/>
        <source>Show this frame in new &amp;tab</source>
        <translation>Mostrar es&amp;ta moldura em uma nova guia</translation>
    </message>
    <message>
        <location filename="../src/lib/webview/webview.cpp" line="799"/>
        <source>Open link in new &amp;window</source>
        <translation>Abrir link em nova &amp;janela</translation>
    </message>
    <message>
        <location filename="../src/lib/webview/webview.cpp" line="778"/>
        <source>Select &amp;all</source>
        <translation>Selecion&amp;ar tudo</translation>
    </message>
    <message>
        <location filename="../src/lib/webview/webview.cpp" line="849"/>
        <source>Google Translate</source>
        <translation>Tradutor Google</translation>
    </message>
    <message>
        <location filename="../src/lib/webview/webview.cpp" line="825"/>
        <source>Send image...</source>
        <translation>Enviar imagem...</translation>
    </message>
    <message>
        <location filename="../src/lib/webview/webview.cpp" line="854"/>
        <source>Dictionary</source>
        <translation>Dicionário</translation>
    </message>
    <message>
        <location filename="../src/lib/webview/webview.cpp" line="774"/>
        <source>&amp;Copy page link</source>
        <translation>&amp;Copiar link da página</translation>
    </message>
    <message>
        <location filename="../src/lib/webview/webview.cpp" line="773"/>
        <source>&amp;Save page as...</source>
        <translation>Salva&amp;r página como...</translation>
    </message>
    <message>
        <location filename="../src/lib/webview/webview.cpp" line="657"/>
        <location filename="../src/lib/webview/webview.cpp" line="759"/>
        <source>&amp;Reload</source>
        <translation>Atualiza&amp;r</translation>
    </message>
    <message>
        <location filename="../src/lib/webview/webview.cpp" line="787"/>
        <source>Show info ab&amp;out site</source>
        <translation>Mostrar inf&amp;ormações da página</translation>
    </message>
    <message>
        <location filename="../src/lib/webview/webview.cpp" line="917"/>
        <source>Un&amp;mute</source>
        <translation>Co&amp;m som</translation>
    </message>
    <message>
        <location filename="../src/lib/webview/webview.cpp" line="745"/>
        <source>&amp;Forward</source>
        <translation>&amp;Avançar</translation>
    </message>
    <message>
        <location filename="../src/lib/webview/webview.cpp" line="798"/>
        <source>Open link in new &amp;tab</source>
        <translation>Abrir link em uma nova &amp;guia</translation>
    </message>
    <message>
        <location filename="../src/lib/webview/webview.cpp" line="93"/>
        <source>No Named Page</source>
        <translation>Página sem nome</translation>
    </message>
    <message>
        <location filename="../src/lib/webview/webview.cpp" line="772"/>
        <source>Book&amp;mark page</source>
        <translation>Adicionar essa página aos &amp;favoritos</translation>
    </message>
    <message>
        <location filename="../src/lib/webview/webview.cpp" line="786"/>
        <source>Show so&amp;urce code</source>
        <translation>Exibir código fon&amp;te</translation>
    </message>
    <message>
        <location filename="../src/lib/webview/webview.cpp" line="919"/>
        <source>&amp;Copy Media Address</source>
        <translation>&amp;Copiar endereço multimídia</translation>
    </message>
    <message>
        <location filename="../src/lib/webview/webview.cpp" line="844"/>
        <source>Send text...</source>
        <translation>Enviar texto...</translation>
    </message>
    <message>
        <location filename="../src/lib/webview/webview.cpp" line="920"/>
        <source>&amp;Send Media Address</source>
        <translation>&amp;Enviar endereço multimídia</translation>
    </message>
    <message>
        <location filename="../src/lib/webview/webview.cpp" line="822"/>
        <source>Copy image ad&amp;dress</source>
        <translation>Copiar link &amp;da imagem</translation>
    </message>
    <message>
        <location filename="../src/lib/webview/webview.cpp" line="889"/>
        <source>Search with...</source>
        <translation>Procurar com...</translation>
    </message>
    <message>
        <location filename="../src/lib/webview/webview.cpp" line="636"/>
        <source>Create Search Engine</source>
        <translation>Criar Motor de Busca</translation>
    </message>
</context>
<context>
    <name>jsAlert</name>
    <message>
        <location filename="../src/lib/webview/jsalert.ui" line="128"/>
        <source>Prevent this page from creating additional dialogs</source>
        <translation>Impedir que esta página crie mais caixas de diálogo</translation>
    </message>
</context>
</TS><|MERGE_RESOLUTION|>--- conflicted
+++ resolved
@@ -2146,47 +2146,27 @@
     <message>
         <location filename="../src/lib/preferences/preferences.ui" line="784"/>
         <source>Suggest when typing into address bar:</source>
-<<<<<<< HEAD
-        <translation type="unfinished"></translation>
-=======
         <translation>Sugerir enquanto estiver digitando na barra de endereço:</translation>
->>>>>>> 136364c1
     </message>
     <message>
         <location filename="../src/lib/preferences/preferences.ui" line="798"/>
         <source>History and Bookmarks</source>
-<<<<<<< HEAD
-        <translation type="unfinished"></translation>
-=======
         <translation>Histórico e Favoritos</translation>
->>>>>>> 136364c1
     </message>
     <message>
         <location filename="../src/lib/preferences/preferences.ui" line="803"/>
         <source>History</source>
-<<<<<<< HEAD
-        <translation type="unfinished">Histórico</translation>
-=======
         <translation>Histórico</translation>
->>>>>>> 136364c1
     </message>
     <message>
         <location filename="../src/lib/preferences/preferences.ui" line="808"/>
         <source>Bookmarks</source>
-<<<<<<< HEAD
-        <translation type="unfinished">Favoritos</translation>
-=======
         <translation>Favoritos</translation>
->>>>>>> 136364c1
     </message>
     <message>
         <location filename="../src/lib/preferences/preferences.ui" line="813"/>
         <source>Nothing</source>
-<<<<<<< HEAD
-        <translation type="unfinished"></translation>
-=======
         <translation>Nada</translation>
->>>>>>> 136364c1
     </message>
     <message>
         <location filename="../src/lib/preferences/preferences.ui" line="921"/>
@@ -5088,11 +5068,7 @@
     <message>
         <location filename="../src/lib/navigation/websearchbar.cpp" line="294"/>
         <source>Show suggestions</source>
-<<<<<<< HEAD
-        <translation type="unfinished"></translation>
-=======
         <translation>Exibir Sugestões</translation>
->>>>>>> 136364c1
     </message>
     <message>
         <location filename="../src/lib/navigation/websearchbar.cpp" line="242"/>
