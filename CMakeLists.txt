--- conflicted
+++ resolved
@@ -2,11 +2,7 @@
 cmake_minimum_required(VERSION 3.1)
 
 # Project name and version
-<<<<<<< HEAD
 project(Falkon VERSION 3.0.99)
-=======
-project(Falkon VERSION 3.0.1)
->>>>>>> e8fa25e0
 
 # Find ECM, with nice error handling in case of failure
 include(FeatureSummary)
