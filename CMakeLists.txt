--- conflicted
+++ resolved
@@ -128,12 +128,9 @@
 endif()
 
 find_package(LibIntl)
-<<<<<<< HEAD
-=======
 if (LibIntl_FOUND)
     set(HAVE_LIBINTL TRUE)
 endif()
->>>>>>> dacf9939
 
 # Git revision
 if (EXISTS "${CMAKE_SOURCE_DIR}/.git")
