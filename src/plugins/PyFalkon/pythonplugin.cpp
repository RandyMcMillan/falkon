/* ============================================================
* Falkon - Qt web browser
* Copyright (C) 2018 David Rosca <nowrep@gmail.com>
*
* This program is free software: you can redistribute it and/or modify
* it under the terms of the GNU General Public License as published by
* the Free Software Foundation, either version 3 of the License, or
* (at your option) any later version.
*
* This program is distributed in the hope that it will be useful,
* but WITHOUT ANY WARRANTY; without even the implied warranty of
* MERCHANTABILITY or FITNESS FOR A PARTICULAR PURPOSE.  See the
* GNU General Public License for more details.
*
* You should have received a copy of the GNU General Public License
* along with this program.  If not, see <http://www.gnu.org/licenses/>.
* ============================================================ */
#include "pythonplugin.h"

#include "plugins.h"
#include "datapaths.h"
#include "desktopfile.h"

#include <QDir>
#include <QCoreApplication>

#include <PyFalkon/pyfalkon_python.h>

extern "C" PyObject *PyInit_PyFalkon();

enum State
{
    PythonUninitialized,
    PythonInitialized,
    PythonError
};

State state = PythonUninitialized;

PluginInterface *pluginInterface = nullptr;
QHash<PyObject*, PluginInterface*> pluginInstances;

static void cleanup()
{
    if (state > PythonUninitialized) {
        Py_Finalize();
        state = PythonUninitialized;
    }
}

static void set_path(const QStringList &scriptPaths)
{
    const QString originalPath = QString::fromLocal8Bit(qgetenv("PYTHONPATH"));

    QStringList paths = scriptPaths;
    paths.append(originalPath);

    qputenv("PYTHONPATH", paths.join(QL1C(':')).toLocal8Bit());
}

static State init()
{
    if (state > PythonUninitialized) {
        return state;
    }

    set_path(DataPaths::allPaths(DataPaths::Plugins));

    if (PyImport_AppendInittab("Falkon", PyInit_PyFalkon) != 0) {
        PyErr_Print();
        qWarning() << "Failed to initialize Falkon module!";
        return state = PythonError;
    }

    Py_Initialize();
    qAddPostRoutine(cleanup);
    return state = PythonInitialized;
}

void pyfalkon_register_plugin(PluginInterface *plugin)
{
    pluginInterface = plugin;
}

<<<<<<< HEAD
Plugins::Plugin *pyfalkon_load_plugin(const QString &name)
=======
bool pyfalkon_load_plugin(const QString &name, Plugins::Plugin *out)
>>>>>>> bfb9420c
{
    QString fullPath;
    if (QFileInfo(name).isAbsolute()) {
        fullPath = name;
    } else {
        fullPath = DataPaths::locate(DataPaths::Plugins, name);
        if (fullPath.isEmpty()) {
<<<<<<< HEAD
            qWarning() << "Python plugin" << name << "not found";
            return nullptr;
        }
    }

    Plugins::Plugin *plugin = new Plugins::Plugin;
    plugin->type = Plugins::Plugin::PythonPlugin;
    plugin->pluginId = QSL("python:%1").arg(QFileInfo(name).fileName());
    plugin->pluginPath = fullPath;
    plugin->pluginSpec = Plugins::createSpec(DesktopFile(fullPath + QSL("/metadata.desktop")));
    return plugin;
=======
            qWarning() << "Plugin" << name << "not found";
            return false;
        }
    }

    out->type = Plugins::Plugin::PythonPlugin;
    out->pluginId = QSL("python:%1").arg(QFileInfo(name).fileName());
    out->pluginSpec = Plugins::createSpec(DesktopFile(fullPath + QSL("/metadata.desktop")));
    return true;
>>>>>>> bfb9420c
}

void pyfalkon_init_plugin(Plugins::Plugin *plugin)
{
    if (init() != PythonInitialized) {
        return;
    }

    PyObject *module = static_cast<PyObject*>(plugin->data.value<void*>());
    if (module) {
        plugin->instance = pluginInstances.value(module);
        return;
    }

    const QString moduleName = plugin->pluginId.mid(7);

    pluginInterface = nullptr;

    module = PyImport_ImportModule(qPrintable(moduleName));
    if (!module) {
        PyErr_Print();
        qWarning() << "Failed to import module" << moduleName;
        return;
    }
    if (!pluginInterface) {
        qWarning() << "No plugin registered! Falkon.registerPlugin() must be called from script.";
        return;
    }

    pluginInstances[module] = pluginInterface;
    plugin->instance = pluginInterface;
    plugin->data = QVariant::fromValue(static_cast<void*>(module));
<<<<<<< HEAD
=======
}

void pyfalkon_load_available_plugins(QVector<Plugins::Plugin> *out)
{
    const QStringList dirs = script_paths();
    for (const QString &dir : dirs) {
        const auto modules = QDir(dir).entryInfoList(QDir::Dirs | QDir::NoDotAndDotDot);
        for (const QFileInfo &info : modules) {
            Plugins::Plugin plugin;
            pyfalkon_load_plugin(info.absoluteFilePath(), &plugin);
            if (plugin.pluginSpec.name.isEmpty()) {
                qWarning() << "Invalid plugin spec of" << info.absoluteFilePath() << "plugin";
                continue;
            }
            out->append(plugin);
        }
    }
}

bool pyfalkon_run_script(const QByteArray &script)
{
    if (init() != PythonInitialized) {
        return false;
    }

    if (PyRun_SimpleString(script.constData()) != 0) {
        PyErr_Print();
        return false;
    }

    return true;
>>>>>>> bfb9420c
}<|MERGE_RESOLUTION|>--- conflicted
+++ resolved
@@ -82,11 +82,7 @@
     pluginInterface = plugin;
 }
 
-<<<<<<< HEAD
-Plugins::Plugin *pyfalkon_load_plugin(const QString &name)
-=======
-bool pyfalkon_load_plugin(const QString &name, Plugins::Plugin *out)
->>>>>>> bfb9420c
+void *pyfalkon_load_plugin(const QString &name)
 {
     QString fullPath;
     if (QFileInfo(name).isAbsolute()) {
@@ -94,7 +90,6 @@
     } else {
         fullPath = DataPaths::locate(DataPaths::Plugins, name);
         if (fullPath.isEmpty()) {
-<<<<<<< HEAD
             qWarning() << "Python plugin" << name << "not found";
             return nullptr;
         }
@@ -106,17 +101,6 @@
     plugin->pluginPath = fullPath;
     plugin->pluginSpec = Plugins::createSpec(DesktopFile(fullPath + QSL("/metadata.desktop")));
     return plugin;
-=======
-            qWarning() << "Plugin" << name << "not found";
-            return false;
-        }
-    }
-
-    out->type = Plugins::Plugin::PythonPlugin;
-    out->pluginId = QSL("python:%1").arg(QFileInfo(name).fileName());
-    out->pluginSpec = Plugins::createSpec(DesktopFile(fullPath + QSL("/metadata.desktop")));
-    return true;
->>>>>>> bfb9420c
 }
 
 void pyfalkon_init_plugin(Plugins::Plugin *plugin)
@@ -149,38 +133,4 @@
     pluginInstances[module] = pluginInterface;
     plugin->instance = pluginInterface;
     plugin->data = QVariant::fromValue(static_cast<void*>(module));
-<<<<<<< HEAD
-=======
-}
-
-void pyfalkon_load_available_plugins(QVector<Plugins::Plugin> *out)
-{
-    const QStringList dirs = script_paths();
-    for (const QString &dir : dirs) {
-        const auto modules = QDir(dir).entryInfoList(QDir::Dirs | QDir::NoDotAndDotDot);
-        for (const QFileInfo &info : modules) {
-            Plugins::Plugin plugin;
-            pyfalkon_load_plugin(info.absoluteFilePath(), &plugin);
-            if (plugin.pluginSpec.name.isEmpty()) {
-                qWarning() << "Invalid plugin spec of" << info.absoluteFilePath() << "plugin";
-                continue;
-            }
-            out->append(plugin);
-        }
-    }
-}
-
-bool pyfalkon_run_script(const QByteArray &script)
-{
-    if (init() != PythonInitialized) {
-        return false;
-    }
-
-    if (PyRun_SimpleString(script.constData()) != 0) {
-        PyErr_Print();
-        return false;
-    }
-
-    return true;
->>>>>>> bfb9420c
 }