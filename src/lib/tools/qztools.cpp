--- conflicted
+++ resolved
@@ -362,8 +362,7 @@
     return icon;
 }
 
-<<<<<<< HEAD
-QString QT_QUPZILLA_EXPORT QzTools::resolveFromPath(const QString &name)
+QString QzTools::resolveFromPath(const QString &name)
 {
     const QString &path = qgetenv("PATH").trimmed();
 
@@ -381,7 +380,8 @@
     }
 
     return QString();
-=======
+}
+
 // http://stackoverflow.com/questions/1031645/how-to-detect-utf-8-in-plain-c
 bool QzTools::isUtf8(const char* string)
 {
@@ -460,7 +460,6 @@
     }
 
     return true;
->>>>>>> 9951d2e6
 }
 
 // Qt5 migration help functions
