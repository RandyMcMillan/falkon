--- conflicted
+++ resolved
@@ -503,416 +503,6 @@
 }
 
 </style>
-<<<<<<< HEAD
-
-<script type="text/javascript" src="%JQUERY%"></script>
-<script type="text/javascript" src="%JQUERY-UI%"></script>
-<script type="text/javascript">
-var LOADING_IMAGE = '%LOADING-IMG%';
-var URL = '%URL%';
-var TITLE = '%TITLE%';
-var EDIT = '%APPLY%';
-var NEW_PAGE = '%NEW-PAGE%';
-var TITLE_EDIT = '%TITLE-EDIT%';
-var TITLE_REMOVE = '%TITLE-REMOVE%';
-var TITLE_RELOAD = '%TITLE-RELOAD%';
-var TITLE_FETCHTITLE = '%TITLE-FETCHTITLE%';
-var MAX_PAGES_ROW = %ROW-PAGES%;
-var DIAL_WIDTH = %SD-SIZE%;
-var SD_CENTER = %SD-CENTER%;
-var editingId = -1;
-var ignoreNextChanged = false;
-
-if ("%IMG_BACKGROUND%" == '')
-    document.getElementById("html").style.backgroundSize = "cover";
-
-$(document).keyup(function(e) {
-    if (editingId == -1)
-        return;
-    if (e.keyCode == 13)
-        boxEdited();
-    else if (e.keyCode == 27)
-        $('#fadeOverlay').click();
-});
-
-function emitChanged(pages)
-{
-    ignoreNextChanged = true;
-    external.speedDial.changed(pages);
-}
-
-function addSpeedDial()
-{
-    onEditClick(addBox('', NEW_PAGE, ''));
-    alignPage();
-}
-
-function configureSpeedDial()
-{
-    // ====================== LOAD SETTINGS ========================= //
-    $('#PgInRow').val(MAX_PAGES_ROW);
-    $('#sliderValuePg').html(MAX_PAGES_ROW);
-    $('#SdSize').val(DIAL_WIDTH);
-    $('#SdSizeToggle').prop('checked', DIAL_WIDTH != 240);
-    $('#sliderValueSd').html(DIAL_WIDTH);
-    $('#BgImgSelSiz').val('%B_SIZE%').attr('selected', 'selected');
-    $('#BgImgToggle').prop('checked', "%IMG_BACKGROUND%" != "");
-    $('#SdCntrToggle').prop('checked', SD_CENTER);
-    $('#BgImgToggle').is(':checked') ? $('#BgImgSel').removeAttr('disabled') : $('#BgImgSel').attr('disabled', 'disabled');
-    $('#BgImgToggle').is(':checked') ? $('#BgImgSelSiz').removeAttr('disabled') : $('#BgImgSelSiz').attr('disabled', 'disabled');
-    $('#SdSizeToggle').is(':checked') ? $('#SdSize').removeAttr('disabled') : $('#SdSize').attr('disabled', 'disabled');
-    if ($('#BgImgToggle').prop('checked') != true) {
-        $('#ImgSelectorMenu').css({'color' : 'rgba(0,0,0, 0.0)', 'text-shadow' : 'none'});
-        $('#BgImgSel').css({'color' : 'rgba(0,0,0, 0.0)', 'text-shadow' : 'none'});
-        $('#BgImgSelSiz').css('visibility', 'hidden');
-        }
-    if ($('#SdSizeToggle').prop('checked') != true)
-        $('#SdSizeStateColor').css('color', 'rgba(0,0,0, 0.0)');
-    // ======================== SHOW DIALOG ======================== //
-    $('#fadeOverlay2').css({'filter' : 'alpha(opacity=100)'}).fadeIn();
-    $('#fadeOverlay2').click(function() { $(this).fadeOut('slow'); });
-    $('#settingsBox').click(function(event) { event.stopPropagation(); });
-}
-function escapeTitle(title) {
-    title = title.replace(/"/g, '&quot;');
-    title = title.replace(/'/g, '&apos;');
-    return title;
-}
-
-function unescapeTitle(title) {
-    title = title.replace(/&quot;/g, '"');
-    title = title.replace(/&apos;/g, '\'');
-    return title;
-}
-
-function escapeUrl(url) {
-    url = url.replace(/"/g, '');
-    url = url.replace(/'/g, '');
-    return url;
-}
-
-function onRemoveClick(box) {
-    removeBox($(box).index());
-}
-
-function onFetchTitleClick(checkbox) {
-    var displayStyle;
-    checkbox.checked ? displayStyle = 'hidden' : displayStyle = 'visible';
-    $('#titleLine').css({'visibility' : displayStyle });
-}
-
-function hideEditBox() {
-    $('#fadeOverlay').fadeOut("slow", function() {$("#fadeOverlay").remove();});
-}
-
-function onEditClick(box) {
-    editingId = $(box).index();
-    var boxUrl = $(box).children('a').first().attr('href');
-    var boxTitle = escapeTitle($(box).children('span').first().text());
-    if (boxUrl === '')
-        boxUrl = 'http://';
-
-    $('body').append('<div id="fadeOverlay" class="overlay" style="display:none;">' +
-        '<div id="overlay-edit">' +
-        '<img src="' + $(box).children('img').first().attr('src') + '"> ' +
-        '<table><tr><td>' + URL + ': </td><td>' +
-        '<input type="text" id="formUrl" value="' + boxUrl + '"></td></tr>' +
-        '<tr id="titleLine"><td>' + TITLE + ': </td><td>' +
-        '<input type="text" id="formTitle" value="' + boxTitle + '"></td></tr>' +
-        '<tr><td></td><td><div class="checkbox"><input type="checkbox" id="fetchTitle" onclick="onFetchTitleClick(this)">' +
-        '<label for="fetchTitle"></label>&nbsp;&nbsp;&nbsp;&nbsp;&nbsp;  ' + TITLE_FETCHTITLE + ' </div></td></tr>' +
-        '</table><p class="buttonbox"><input type="button" value=" %CANCEL% " onClick="hideEditBox();location.reload();">&nbsp;&nbsp;&nbsp;' +
-        '<input type="button" value="   ' + EDIT + '   " onClick="boxEdited()"></p>' +
-        '</div></div>');
-
-    $('#fadeOverlay').css({'filter' : 'alpha(opacity=100)'}).fadeIn();
-    $('#fadeOverlay').click(function() {hideEditBox()});
-    $('#overlay-edit').click(function(event) { event.stopPropagation(); });
-
-    var temp = $('#formUrl').val();
-    $('#formUrl').focus().val('').val(temp); // focus and move cursor to end
-}
-
-function onReloadClick(box) {
-    var url = $(box).children('a').first().attr('href');
-    var img = $(box).children('img').first();
-
-    if (url === '')
-        return;
-
-    $(img).attr('src', LOADING_IMAGE);
-    external.speedDial.loadThumbnail(url, false);
-}
-
-function boxEdited() {
-    if (editingId == -1)
-        return;
-
-    external.speedDial.urlFromUserInput($('#formUrl').val(), function(newUrl) {
-        var box = document.getElementById('quickdial').getElementsByTagName('div')[editingId];
-        var a = box.getElementsByTagName('a')[0];
-        var originalUrl = a.getAttribute('href');
-        setBoxUrl(editingId, newUrl);
-        setBoxTitle(editingId, $('#formTitle').val());
-        var changedUrl = a.getAttribute('href');
-        var fetchTitleChecked = document.getElementById('fetchTitle').checked;
-
-        var pages = allPages();
-
-        if (fetchTitleChecked || (originalUrl != changedUrl && changedUrl !== '') ) {
-            var img = box.getElementsByTagName('img')[0];
-            img.setAttribute('src', LOADING_IMAGE);
-
-            $('#fadeOverlay').fadeOut("slow", function() {
-                $("#fadeOverlay").remove();
-            });
-            external.speedDial.loadThumbnail(a.getAttribute('href'), fetchTitleChecked);
-        } else {
-            hideEditBox();
-        }
-        emitChanged(pages);
-    });
-}
-
-function allPages() {
-    var urls = $('a[class="boxUrl"]');
-    var titles = $('span[class="boxTitle"]');
-    var value = "";
-    $('div.entry').each(function(i) {
-        var url = $(this).children('a').first().attr('href');
-        var title = $(this).children('span[class="boxTitle"]').first().text();
-
-        value += 'url:"' + escapeUrl(url) + '"|title:"' + escapeTitle(title) + '";';
-    });
-
-    return value;
-}
-
-function reloadAll() {
-    if (confirm("%TITLE-WARN-REL%"))
-        $('div.entry').each(function(i) {
-            onReloadClick($(this));
-        });
-}
-
-function addBox(url, title, img_source) {
-    var div = document.createElement('div');
-    div.setAttribute('class', 'entry');
-    var img = document.createElement('img');
-    img.setAttribute('src', img_source);
-    var a = document.createElement('a');
-    a.setAttribute('href', url);
-    a.setAttribute('class', 'boxUrl');
-    var span1 = document.createElement('span');
-    span1.setAttribute('class', 'boxTitle');
-    span1.setAttribute('title', unescapeTitle(title));
-    span1.innerText = unescapeTitle(title);
-    var span2 = document.createElement('span');
-    span2.setAttribute('class', 'edit');
-    span2.setAttribute('onClick', 'onEditClick(parentNode)');
-    span2.setAttribute('title', TITLE_EDIT);
-    var span3 = document.createElement('span');
-    span3.setAttribute('class', 'close');
-    span3.setAttribute('onClick', 'onRemoveClick(parentNode)');
-    span3.setAttribute('title', TITLE_REMOVE);
-    var span4 = document.createElement('span');
-    span4.setAttribute('class', 'reload');
-    span4.setAttribute('onClick', 'onReloadClick(parentNode)');
-    span4.setAttribute('title', TITLE_RELOAD);
-    div.appendChild(img);
-    div.appendChild(img);
-    div.appendChild(a);
-    div.appendChild(span1);
-    div.appendChild(span2);
-    div.appendChild(span3);
-    div.appendChild(span4);
-    document.getElementById("quickdial").appendChild(div);
-    if (img_source == LOADING_IMAGE) {
-        external.speedDial.loadThumbnail(url, false);
-    }
-    return div;
-}
-
-function setBoxImage(id, img_source) {
-    var box = document.getElementById('quickdial').getElementsByTagName('div')[id];
-    if (box === undefined)
-        return;
-    var img = box.getElementsByTagName('img')[0];
-    img.setAttribute('src', img_source + '?' + new Date());
-}
-
-function setTitleToUrl(url, title) {
-    var changed = false;
-    var boxes = document.getElementById('quickdial').getElementsByTagName('div');
-    for (i = 0; i < boxes.length; ++i) {
-        var box = boxes[i];
-
-        if (box === undefined)
-            continue;
-
-        var boxUrl = box.getElementsByTagName('a')[0].getAttribute('href');
-        if (url != boxUrl)
-            continue;
-
-        var span = box.getElementsByTagName('span')[0];
-        if (span.innerText != title) {
-            changed = true;
-            span.innerText = title;
-        }
-    }
-    if (changed)
-        emitChanged(allPages());
-}
-
-function setImageToUrl(url, img_source) {
-    var aElement = $('a[href="' + url + '"]');
-    $(aElement).each(function() {
-        var box = $(this).parent();
-        var imgElement = $(box).children("img").first();
-        if ($(imgElement).size() == 0)
-            return;
-        $(imgElement).attr('src', img_source/* + '?' + new Date()*/);
-    });
-}
-
-function setBoxUrl(id, url) {
-    var box = document.getElementById('quickdial').getElementsByTagName('div')[id];
-    if (box === undefined)
-        return;
-    var a = box.getElementsByTagName('a')[0];
-    a.setAttribute('href', url);
-}
-
-function setBoxTitle(id, title) {
-    var box = document.getElementById('quickdial').getElementsByTagName('div')[id];
-    if (box === undefined)
-        return;
-    var span = box.getElementsByTagName('span')[0];
-    span.innerText = title;
-}
-
-function removeBox(id) {
-    if (confirm("%TITLE-WARN%"))
-        var box = document.getElementById('quickdial').getElementsByTagName('div')[id];
-    if (box === undefined)
-        return;
-    var url = box.getElementsByTagName('a')[0].getAttribute('href');
-    document.getElementById("quickdial").removeChild(box);
-    alignPage();
-    external.speedDial.removeImageForUrl(url);
-    emitChanged(allPages());
-}
-
-function alignPage() {
-    var dialHeight = Math.floor(Math.round(DIAL_WIDTH / 1.54));
-    $('head').append('<style>#quickdial img{height:auto;width:'+DIAL_WIDTH+'px}</style>');
-    $('#quickdial div.entry').css({'width' : DIAL_WIDTH + 'px',
-        'height' : dialHeight  + 'px'});
-    var fullwidth = $(window).width();
-    var width = Math.floor(fullwidth - 76);    var height = $(window).height();
-    var boxWidth = Math.floor(DIAL_WIDTH + 12);
-    var boxHeight = dialHeight + 22;
-    var maxBoxes = Math.floor(width / boxWidth);
-    if (maxBoxes > MAX_PAGES_ROW) maxBoxes = MAX_PAGES_ROW;
-    if (maxBoxes < 1) maxBoxes = 1;
-    var maxwidth = maxBoxes * boxWidth;
-    $("#quickdial").css('width', maxwidth + 'px');
-    var boxesCount = $("#quickdial").children("div").size();
-    var rows = Math.ceil(boxesCount / maxBoxes);
-    var margintop = (height - rows * boxHeight) / 2;
-    if (margintop < 0) margintop = 0;
-    $("#quickdial").css('margin-top', margintop + 'px');
-    $("span.boxTitle").css('font-size', ((dialHeight - DIAL_WIDTH / 1.77) / 1.5) + 'px');
-    if (SD_CENTER)
-        enableCentering();
-    else
-        disableCentering();
-    
-}
-
-function bgImageSel() {
-    external.speedDial.getOpenFileName(function(arr) {
-        if (arr.length) {
-            document.getElementById('BgImgHold').value = arr[0];
-            document.getElementById('BgImgHoldUrl').value = arr[1];
-            bgImgUpdate();
-        }
-    });
-}
-
-function saveSettings() {
-    MAX_PAGES_ROW = $('#PgInRow').val();
-    DIAL_WIDTH = parseInt($('#SdSize').val());
-    SD_CENTER = $('#SdCntrToggle').prop('checked');
-    external.speedDial.setBackgroundImage($('#BgImgHoldUrl').val());
-    external.speedDial.setBackgroundImageSize($('#BgImgSelSiz').val());
-    external.speedDial.setPagesInRow(MAX_PAGES_ROW);
-    external.speedDial.setSdSize(DIAL_WIDTH);
-    external.speedDial.setSdCentered(SD_CENTER);
-    alignPage();
-}
-
-function bgImgToggle() {
-    var check = document.getElementById('BgImgToggle');
-    var BgImgSel = document.getElementById('BgImgSel');
-    var BgImgHoldUrl = document.getElementById('BgImgHoldUrl');
-    var BgImgSz = document.getElementById('BgImgSelSiz');
-    BgImgSel.disabled = (check.checked ? false : true);
-    BgImgHoldUrl.disabled = (check.checked ? false : true);
-    BgImgSz.disabled = (check.checked ? false : true);
-    BgImgHoldUrl.value = (check.checked ? "%URL_BACKGROUND%" : '');
-    if ($('#BgImgToggle').prop('checked') != true) {
-        $('#ImgSelectorMenu').css({'color' : 'rgba(0,0,0, 0.0)', 'text-shadow' : 'none'});
-        $('#BgImgSel').css({'color' : 'rgba(0,0,0, 0.0)', 'text-shadow' : 'none'});
-        $('#BgImgSelSiz').css('visibility', 'hidden');
-    } else {
-        $('#ImgSelectorMenu').css({'color' : '#eaeaea', 'text-shadow' : '1px 1px 2px #000000, 0 0 1em #000000'});
-        $('#BgImgSel').css({'color' : '#eaeaea', 'text-shadow' : '1px 1px 2px #000000, 0 0 1em #000000'});
-        $('#BgImgSelSiz').css('visibility', 'visible');
-    };
-}
-
-function sdSizeToggle() {
-    var check = document.getElementById('SdSizeToggle');
-    var SdSize = document.getElementById('SdSize');
-    var SdSizeSl = document.getElementById('sliderValueSd');
-    SdSize.disabled = (check.checked ? false : true);
-    SdSize.value = (check.checked ? SdSize.value : 240);
-    SdSizeSl.innerHTML = (check.checked ? DIAL_WIDTH : 240);
-    if ($('#SdSizeToggle').prop('checked') != true) {
-        $('#SdSizeStateColor').css('color', 'rgba(0,0,0, 0.0)');
-    } else {
-    $('#SdSizeStateColor').css('color', '#eaeaea')
-    }
-}
-
-function bgImgUpdate() {
-    var imgUrl = document.getElementById('BgImgHold').value;
-    var imgSize = document.getElementById('BgImgSelSiz').value;
-    var imgThumb = document.getElementById('thumb');
-    imgThumb.style.backgroundImage = 'url("' + imgUrl + '")';
-    imgThumb.title = imgUrl.substring(imgUrl.lastIndexOf('/')+1);
-    imgThumb.style.backgroundSize = imgSize;
-    document.documentElement.style.backgroundImage = 'url("' + imgUrl + '")';
-    document.documentElement.style.backgroundSize = imgSize;
-}
-
-function enableCentering() {
-    $('#quickdial div.entry').css({
-        float: 'none',
-        display: 'inline-block'
-    });
-}
-
-function disableCentering() {
-    $('#quickdial div.entry').css({
-        float: '%LEFT_STR%',
-        display: 'block'
-    });
-}
-</script>
-=======
->>>>>>> c71ca333
 </head>
 
 <body>
