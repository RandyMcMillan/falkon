--- conflicted
+++ resolved
@@ -282,19 +282,9 @@
         // Always allow javascript: to be loaded
         const bool forceLoad = guessedUrl.scheme() == QL1S("javascript");
         // Only allow spaces in query
-<<<<<<< HEAD
-        if (forceLoad || !QzTools::containsSpace(guessedUrl.toString(QUrl::RemoveQuery))) {
+        if (forceLoad || !QzTools::containsSpace(t) || !QzTools::containsSpace(guessedUrl.toString(QUrl::RemoveQuery))) {
             // Only allow supported schemes
             if (forceLoad || WebPage::supportedSchemes().contains(guessedUrl.scheme())) {
-=======
-        if (forceLoad || !QzTools::containsSpace(t) || !QzTools::containsSpace(guessedUrl.toString(QUrl::RemoveQuery))) {
-            // Only allow whitelisted schemes
-            static const QSet<QString> whitelistedSchemes = {
-                QSL("http"), QSL("https"), QSL("ftp"), QSL("file"),
-                QSL("data"), QSL("about"), QSL("falkon")
-            };
-            if (forceLoad || whitelistedSchemes.contains(guessedUrl.scheme())) {
->>>>>>> 2f6cd7a5
                 action.type = LoadAction::Url;
                 action.loadRequest = guessedUrl;
                 return action;
