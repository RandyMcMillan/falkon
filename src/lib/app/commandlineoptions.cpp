/* ============================================================
* QupZilla - QtWebEngine based browser
* Copyright (C) 2010-2016 David Rosca <nowrep@gmail.com>
*
* This program is free software: you can redistribute it and/or modify
* it under the terms of the GNU General Public License as published by
* the Free Software Foundation, either version 3 of the License, or
* (at your option) any later version.
*
* This program is distributed in the hope that it will be useful,
* but WITHOUT ANY WARRANTY; without even the implied warranty of
* MERCHANTABILITY or FITNESS FOR A PARTICULAR PURPOSE.  See the
* GNU General Public License for more details.
*
* You should have received a copy of the GNU General Public License
* along with this program.  If not, see <http://www.gnu.org/licenses/>.
* ============================================================ */
#include "commandlineoptions.h"

#include <QFileInfo>
#include <QCoreApplication>
#include <QCommandLineParser>

#include <iostream>

CommandLineOptions::CommandLineOptions()
{
    parseActions();
}

CommandLineOptions::ActionPairList CommandLineOptions::getActions()
{
    return m_actions;
}

void CommandLineOptions::parseActions()
{
    // Options
    QCommandLineOption authorsOption(QStringList({QSL("a"), QSL("authors")}));
    authorsOption.setDescription(QSL("Displays author information."));

    QCommandLineOption profileOption(QStringList({QSL("p"), QSL("profile")}));
    profileOption.setValueName(QSL("profileName"));
    profileOption.setDescription(QSL("Starts with specified profile."));

    QCommandLineOption noExtensionsOption(QSL("no-extensions"));
    noExtensionsOption.setDescription(QSL("Starts without extensions."));

    QCommandLineOption privateBrowsingOption(QSL("private-browsing"));
    privateBrowsingOption.setDescription(QSL("Starts private browsing."));

    QCommandLineOption portableOption(QSL("portable"));
    portableOption.setDescription(QSL("Starts in portable mode."));

    QCommandLineOption noRemoteOption(QSL("no-remote"));
    noRemoteOption.setDescription(QSL("Starts new browser instance."));

    QCommandLineOption newTabOption(QSL("new-tab"));
    newTabOption.setDescription(QSL("Opens new tab."));

    QCommandLineOption newWindowOption(QSL("new-window"));
    newWindowOption.setDescription(QSL("Opens new window."));

    QCommandLineOption downloadManagerOption(QSL("download-manager"));
    downloadManagerOption.setDescription(QSL("Opens download manager."));

    QCommandLineOption currentTabOption(QSL("current-tab"));
    currentTabOption.setValueName(QSL("URL"));
    currentTabOption.setDescription(QSL("Opens URL in current tab."));

    QCommandLineOption openWindowOption(QSL("open-window"));
    openWindowOption.setValueName(QSL("URL"));
    openWindowOption.setDescription(QSL("Opens URL in new window."));

    QCommandLineOption fullscreenOption(QSL("fullscreen"));
    fullscreenOption.setDescription(QSL("Toggles fullscreen."));

    // Parser
    QCommandLineParser parser;
    parser.setApplicationDescription(QSL("QtWebEngine based browser"));
    QCommandLineOption helpOption = parser.addHelpOption();
    QCommandLineOption versionOption = parser.addVersionOption();
    parser.addOption(authorsOption);
    parser.addOption(profileOption);
    parser.addOption(noExtensionsOption);
    parser.addOption(privateBrowsingOption);
    parser.addOption(portableOption);
    parser.addOption(noRemoteOption);
    parser.addOption(newTabOption);
    parser.addOption(newWindowOption);
    parser.addOption(downloadManagerOption);
    parser.addOption(currentTabOption);
    parser.addOption(openWindowOption);
    parser.addOption(fullscreenOption);
    parser.addPositionalArgument(QSL("URL"), QSL("URLs to open"), QSL("[URL...]"));

    // parse() and not process() so we can pass arbitrary options to Chromium
    parser.parse(QCoreApplication::arguments());
<<<<<<< HEAD
=======

    if (parser.isSet(helpOption)) {
        parser.showHelp();
    }

    if (parser.isSet(versionOption)) {
        parser.showVersion();
    }
>>>>>>> 658f71c3

    if (parser.isSet(authorsOption)) {
        std::cout << "David Rosca <nowrep@gmail.com>" << std::endl;

        ActionPair pair;
        pair.action = Qz::CL_ExitAction;
        m_actions.append(pair);
        return;
    }

    if (parser.isSet(profileOption)) {
        const QString profileName = parser.value(profileOption);
        std::cout << "QupZilla: Starting with profile '" << profileName.toUtf8().data() << "'" << std::endl;

        ActionPair pair;
        pair.action = Qz::CL_StartWithProfile;
        pair.text = profileName;
        m_actions.append(pair);
    }

    if (parser.isSet(noExtensionsOption)) {
        ActionPair pair;
        pair.action = Qz::CL_StartWithoutAddons;
        m_actions.append(pair);
    }

    if (parser.isSet(privateBrowsingOption)) {
        ActionPair pair;
        pair.action = Qz::CL_StartPrivateBrowsing;
        m_actions.append(pair);
    }

    if (parser.isSet(portableOption)) {
        ActionPair pair;
        pair.action = Qz::CL_StartPortable;
        m_actions.append(pair);
    }

    if (parser.isSet(noRemoteOption)) {
        ActionPair pair;
        pair.action = Qz::CL_StartNewInstance;
        m_actions.append(pair);
    }

    if (parser.isSet(newTabOption)) {
        ActionPair pair;
        pair.action = Qz::CL_NewTab;
        m_actions.append(pair);
    }

    if (parser.isSet(newWindowOption)) {
        ActionPair pair;
        pair.action = Qz::CL_NewWindow;
        m_actions.append(pair);
    }

    if (parser.isSet(downloadManagerOption)) {
        ActionPair pair;
        pair.action = Qz::CL_ShowDownloadManager;
        m_actions.append(pair);
    }

    if (parser.isSet(currentTabOption)) {
        ActionPair pair;
        pair.action = Qz::CL_OpenUrlInCurrentTab;
        pair.text = parser.value(currentTabOption);
        m_actions.append(pair);
    }

    if (parser.isSet(openWindowOption)) {
        ActionPair pair;
        pair.action = Qz::CL_OpenUrlInNewWindow;
        pair.text = parser.value(openWindowOption);
        m_actions.append(pair);
    }

    if (parser.isSet(fullscreenOption)) {
        ActionPair pair;
        pair.action = Qz::CL_ToggleFullScreen;
        m_actions.append(pair);
    }

    if (parser.positionalArguments().isEmpty())
        return;

    QString url = parser.positionalArguments().last();
    QFileInfo fileInfo(url);

    if (fileInfo.exists()) {
        url = fileInfo.absoluteFilePath();
    }

    if (!url.isEmpty() && !url.startsWith(QLatin1Char('-'))) {
        ActionPair pair;
        pair.action = Qz::CL_OpenUrl;
        pair.text = url;
        m_actions.append(pair);
    }
}<|MERGE_RESOLUTION|>--- conflicted
+++ resolved
@@ -96,8 +96,6 @@
 
     // parse() and not process() so we can pass arbitrary options to Chromium
     parser.parse(QCoreApplication::arguments());
-<<<<<<< HEAD
-=======
 
     if (parser.isSet(helpOption)) {
         parser.showHelp();
@@ -106,7 +104,6 @@
     if (parser.isSet(versionOption)) {
         parser.showVersion();
     }
->>>>>>> 658f71c3
 
     if (parser.isSet(authorsOption)) {
         std::cout << "David Rosca <nowrep@gmail.com>" << std::endl;
