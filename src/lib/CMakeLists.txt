--- conflicted
+++ resolved
@@ -155,17 +155,11 @@
     plugins/plugins.cpp
     plugins/speeddial.cpp
     plugins/qml/qmlpluginloader.cpp
-<<<<<<< HEAD
-    plugins/qml/qmlplugins.cpp
-    plugins/qml/qmlplugininterface.cpp
-    plugins/qml/qmlengine.cpp
-=======
     plugins/qml/qmlplugin.cpp
     plugins/qml/qmlplugins.cpp
     plugins/qml/qmlplugininterface.cpp
     plugins/qml/qmlengine.cpp
     plugins/qml/qmlstaticdata.cpp
->>>>>>> dacf9939
     plugins/qml/api/bookmarks/qmlbookmarktreenode.cpp
     plugins/qml/api/bookmarks/qmlbookmarks.cpp
     plugins/qml/api/topsites/qmlmostvisitedurl.cpp
@@ -198,11 +192,8 @@
     plugins/qml/api/extensionscheme/qmlextensionscheme.cpp
     plugins/qml/api/extensionscheme/qmlwebengineurlrequestjob.cpp
     plugins/qml/api/fileutils/qmlfileutils.cpp
-<<<<<<< HEAD
     plugins/extensions.cpp
     plugins/themes.cpp
-=======
->>>>>>> dacf9939
     popupwindow/popuplocationbar.cpp
     popupwindow/popupstatusbarmessage.cpp
     popupwindow/popupwebview.cpp
