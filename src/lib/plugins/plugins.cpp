--- conflicted
+++ resolved
@@ -26,10 +26,7 @@
 #include "desktopfile.h"
 #include "qml/qmlplugins.h"
 #include "sqldatabase.h"
-<<<<<<< HEAD
-=======
 #include "qml/qmlplugin.h"
->>>>>>> dacf9939
 
 #include <iostream>
 #include <QPluginLoader>
@@ -41,7 +38,6 @@
     : QObject(parent)
     , m_pluginsLoaded(false)
     , m_speedDial(new SpeedDial(this))
-    , m_qmlSupportLoaded(false)
 {
     loadSettings();
 
@@ -140,7 +136,6 @@
     spec.description = metaData.comment();
     spec.version = metaData.value(QSL("X-Falkon-Version")).toString();
     spec.author = QSL("%1 <%2>").arg(metaData.value(QSL("X-Falkon-Author")).toString(), metaData.value(QSL("X-Falkon-Email")).toString());
-    spec.entryPoint = metaData.value(QSL("X-Falkon-EntryPoint")).toString();
     spec.hasSettings = metaData.value(QSL("X-Falkon-Settings")).toBool();
 
     const QString iconName = metaData.icon();
@@ -239,11 +234,7 @@
         dir.append(QSL("/qml"));
         const auto qmlDirs = QDir(dir).entryInfoList(QDir::Dirs | QDir::NoDotAndDotDot);
         for (const QFileInfo &info : qmlDirs) {
-<<<<<<< HEAD
-            Plugin plugin = loadQmlPlugin(info.absoluteFilePath());
-=======
             Plugin plugin = QmlPlugin::loadPlugin(info.absoluteFilePath());
->>>>>>> dacf9939
             if (plugin.type == Plugin::Invalid) {
                 continue;
             }
@@ -296,12 +287,6 @@
     }
 }
 
-void Plugins::loadQmlSupport()
-{
-    QmlPlugins::registerQmlTypes();
-    m_qmlSupportLoaded = true;
-}
-
 Plugins::Plugin Plugins::loadPlugin(const QString &id)
 {
     QString name;
@@ -336,11 +321,7 @@
         return loadPythonPlugin(name);
 
     case Plugin::QmlPlugin:
-<<<<<<< HEAD
-        return loadQmlPlugin(name);
-=======
         return QmlPlugin::loadPlugin(name);
->>>>>>> dacf9939
 
     default:
         return Plugin();
@@ -407,31 +388,6 @@
     return f(name);
 }
 
-Plugins::Plugin Plugins::loadQmlPlugin(const QString &name)
-{
-    if (!m_qmlSupportLoaded) {
-        loadQmlSupport();
-    }
-
-    QString fullPath;
-    if (QFileInfo(name).isAbsolute()) {
-        fullPath = name;
-    } else {
-        fullPath = DataPaths::locate(DataPaths::Plugins, QSL("qml/") + name);
-        if (fullPath.isEmpty()) {
-            qWarning() << "Plugin" << name << "not found";
-            return Plugin();
-        }
-    }
-
-    Plugin plugin;
-    plugin.type = Plugin::QmlPlugin;
-    plugin.pluginId = QSL("qml:%1").arg(QFileInfo(name).fileName());
-    plugin.pluginSpec = createSpec(DesktopFile(fullPath + QSL("/metadata.desktop")));
-    plugin.data = QVariant::fromValue(new QmlPluginLoader(QDir(fullPath).filePath(plugin.pluginSpec.entryPoint)));
-    return plugin;
-}
-
 bool Plugins::initPlugin(PluginInterface::InitState state, Plugin *plugin)
 {
     if (!plugin) {
@@ -452,11 +408,7 @@
         break;
 
     case Plugin::QmlPlugin:
-<<<<<<< HEAD
-        initQmlPlugin(plugin);
-=======
         QmlPlugin::initPlugin(plugin);
->>>>>>> dacf9939
         break;
 
     default:
@@ -512,30 +464,6 @@
     f(plugin);
 }
 
-<<<<<<< HEAD
-void Plugins::initQmlPlugin(Plugin *plugin)
-{
-    Q_ASSERT(plugin->type == Plugin::QmlPlugin);
-
-    const QString name = plugin->pluginSpec.name;
-
-    auto qmlPluginLoader = static_cast<QmlPluginLoader *>(plugin->data.value<void *>());
-    if (!qmlPluginLoader) {
-        qWarning() << "Failed to cast from data";
-        return;
-    }
-    qmlPluginLoader->createComponent();
-    if (!qmlPluginLoader->instance()) {
-        qWarning().noquote() << "Falied to create component for" << name << "plugin:" << qmlPluginLoader->component()->errorString();
-        return;
-    }
-
-    qmlPluginLoader->setName(name);
-    plugin->instance = qobject_cast<PluginInterface*>(qmlPluginLoader->instance());
-}
-
-=======
->>>>>>> dacf9939
 // static
 QStringList Plugins::getDefaultAllowedPlugins()
 {
