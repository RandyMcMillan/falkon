--- conflicted
+++ resolved
@@ -84,16 +84,12 @@
     WebPage *p = const_cast<WebPage*>(page);
     m_viewportPos = p->mapToViewport(m_pos);
     const QString &js = source.arg(m_viewportPos.x()).arg(m_viewportPos.y());
-<<<<<<< HEAD
-    init(page->url(), p->execJavaScript(js, WebPage::SafeJsWorld).toMap());
-=======
-    init(p->url(), p->execJavaScript(js).toMap());
+    init(p->url(), p->execJavaScript(js, WebPage::SafeJsWorld).toMap());
 }
 
 QUrl WebHitTestResult::baseUrl() const
 {
     return m_baseUrl;
->>>>>>> d168efae
 }
 
 QString WebHitTestResult::alternateText() const
