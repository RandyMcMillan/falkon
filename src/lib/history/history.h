/* ============================================================
* Falkon - Qt web browser
* Copyright (C) 2010-2014  David Rosca <nowrep@gmail.com>
*
* This program is free software: you can redistribute it and/or modify
* it under the terms of the GNU General Public License as published by
* the Free Software Foundation, either version 3 of the License, or
* (at your option) any later version.
*
* This program is distributed in the hope that it will be useful,
* but WITHOUT ANY WARRANTY; without even the implied warranty of
* MERCHANTABILITY or FITNESS FOR A PARTICULAR PURPOSE.  See the
* GNU General Public License for more details.
*
* You should have received a copy of the GNU General Public License
* along with this program.  If not, see <http://www.gnu.org/licenses/>.
* ============================================================ */
#ifndef HISTORY_H
#define HISTORY_H

#include <QObject>
#include <QList>
#include <QDateTime>
#include <QUrl>

#include "qzcommon.h"

class QIcon;

class WebView;
class HistoryModel;

class FALKON_EXPORT History : public QObject
{
    Q_OBJECT
public:
    History(QObject* parent);

    struct HistoryEntry {
        int id;
        int count;
        QDateTime date;
        QUrl url;
        QString urlString;
        QString title;
    };

    static QString titleCaseLocalizedMonth(int month);

    HistoryModel* model();

    void addHistoryEntry(WebView* view);
    void addHistoryEntry(const QUrl &url, QString title);

    void deleteHistoryEntry(int index);
    void deleteHistoryEntry(const QList<int> &list);
    void deleteHistoryEntry(const QString &url);
    void deleteHistoryEntry(const QString &url, const QString &title);

    QList<int> indexesFromTimeRange(qint64 start, qint64 end);

    QVector<HistoryEntry> mostVisited(int count);

    void clearHistory();
    bool isSaving();
    void setSaving(bool state);

    void loadSettings();

    QList<HistoryEntry *> searchHistoryEntry(const QString &text);
    HistoryEntry *getHistoryEntry(const QString &text);
<<<<<<< HEAD
    void deleteRange(double startTime, double endTime);
=======
>>>>>>> dacf9939

Q_SIGNALS:
    void historyEntryAdded(const HistoryEntry &entry);
    void historyEntryDeleted(const HistoryEntry &entry);
    void historyEntryEdited(const HistoryEntry &before, const HistoryEntry &after);

    void resetHistory();

private:
    bool m_isSaving;
    HistoryModel* m_model;
};

typedef History::HistoryEntry HistoryEntry;

// Hint to QVector to use std::realloc on item moving
Q_DECLARE_TYPEINFO(HistoryEntry, Q_MOVABLE_TYPE);
Q_DECLARE_METATYPE(HistoryEntry)

#endif // HISTORY_H<|MERGE_RESOLUTION|>--- conflicted
+++ resolved
@@ -69,10 +69,6 @@
 
     QList<HistoryEntry *> searchHistoryEntry(const QString &text);
     HistoryEntry *getHistoryEntry(const QString &text);
-<<<<<<< HEAD
-    void deleteRange(double startTime, double endTime);
-=======
->>>>>>> dacf9939
 
 Q_SIGNALS:
     void historyEntryAdded(const HistoryEntry &entry);
@@ -90,6 +86,5 @@
 
 // Hint to QVector to use std::realloc on item moving
 Q_DECLARE_TYPEINFO(HistoryEntry, Q_MOVABLE_TYPE);
-Q_DECLARE_METATYPE(HistoryEntry)
 
 #endif // HISTORY_H